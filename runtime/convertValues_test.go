--- conflicted
+++ resolved
@@ -838,7 +838,70 @@
 	})
 }
 
-<<<<<<< HEAD
+func TestExportLinkValue(t *testing.T) {
+
+	t.Parallel()
+
+	t.Run("Int", func(t *testing.T) {
+
+		link := interpreter.LinkValue{
+			TargetPath: interpreter.PathValue{
+				Domain:     common.PathDomainStorage,
+				Identifier: "foo",
+			},
+			Type: interpreter.PrimitiveStaticTypeInt,
+		}
+		actual := exportValueWithInterpreter(link, nil, exportResults{})
+		expected := cadence.Link{
+			TargetPath: cadence.Path{
+				Domain:     "storage",
+				Identifier: "foo",
+			},
+			BorrowType: "Int",
+		}
+
+		assert.Equal(t, expected, actual)
+	})
+
+	t.Run("Struct", func(t *testing.T) {
+
+		program, err := parser2.ParseProgram(`pub struct S {}`)
+		require.NoError(t, err)
+
+		checker, err := sema.NewChecker(program, utils.TestLocation)
+		require.NoError(t, err)
+
+		err = checker.Check()
+		require.NoError(t, err)
+
+		inter, err := interpreter.NewInterpreter(
+			interpreter.ProgramFromChecker(checker),
+			checker.Location,
+		)
+		require.NoError(t, err)
+
+		capability := interpreter.LinkValue{
+			TargetPath: interpreter.PathValue{
+				Domain:     common.PathDomainStorage,
+				Identifier: "foo",
+			},
+			Type: interpreter.CompositeStaticType{
+				Location:            utils.TestLocation,
+				QualifiedIdentifier: "S",
+			},
+		}
+		actual := exportValueWithInterpreter(capability, inter, exportResults{})
+		expected := cadence.Link{
+			TargetPath: cadence.Path{
+				Domain:     "storage",
+				Identifier: "foo",
+			},
+			BorrowType: "S.test.S",
+		}
+
+		assert.Equal(t, expected, actual)
+	})
+}
 func TestExportJsonDeterministic(t *testing.T) {
 
 	// exported order of field in a dictionary depends on the execution ,
@@ -888,72 +951,6 @@
 }
 
 const fooID = "Foo"
-=======
-func TestExportLinkValue(t *testing.T) {
-
-	t.Parallel()
-
-	t.Run("Int", func(t *testing.T) {
-
-		link := interpreter.LinkValue{
-			TargetPath: interpreter.PathValue{
-				Domain:     common.PathDomainStorage,
-				Identifier: "foo",
-			},
-			Type: interpreter.PrimitiveStaticTypeInt,
-		}
-		actual := exportValueWithInterpreter(link, nil, exportResults{})
-		expected := cadence.Link{
-			TargetPath: cadence.Path{
-				Domain:     "storage",
-				Identifier: "foo",
-			},
-			BorrowType: "Int",
-		}
-
-		assert.Equal(t, expected, actual)
-	})
-
-	t.Run("Struct", func(t *testing.T) {
-
-		program, err := parser2.ParseProgram(`pub struct S {}`)
-		require.NoError(t, err)
-
-		checker, err := sema.NewChecker(program, utils.TestLocation)
-		require.NoError(t, err)
-
-		err = checker.Check()
-		require.NoError(t, err)
-
-		inter, err := interpreter.NewInterpreter(
-			interpreter.ProgramFromChecker(checker),
-			checker.Location,
-		)
-		require.NoError(t, err)
-
-		capability := interpreter.LinkValue{
-			TargetPath: interpreter.PathValue{
-				Domain:     common.PathDomainStorage,
-				Identifier: "foo",
-			},
-			Type: interpreter.CompositeStaticType{
-				Location:            utils.TestLocation,
-				QualifiedIdentifier: "S",
-			},
-		}
-		actual := exportValueWithInterpreter(capability, inter, exportResults{})
-		expected := cadence.Link{
-			TargetPath: cadence.Path{
-				Domain:     "storage",
-				Identifier: "foo",
-			},
-			BorrowType: "S.test.S",
-		}
-
-		assert.Equal(t, expected, actual)
-	})
-}
->>>>>>> b44881db
 
 var fooFields = []cadence.Field{
 	{
