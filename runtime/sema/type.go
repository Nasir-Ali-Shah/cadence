/*
 * Cadence - The resource-oriented smart contract programming language
 *
 * Copyright 2019-2020 Dapper Labs, Inc.
 *
 * Licensed under the Apache License, Version 2.0 (the "License");
 * you may not use this file except in compliance with the License.
 * You may obtain a copy of the License at
 *
 *   http://www.apache.org/licenses/LICENSE-2.0
 *
 * Unless required by applicable law or agreed to in writing, software
 * distributed under the License is distributed on an "AS IS" BASIS,
 * WITHOUT WARRANTIES OR CONDITIONS OF ANY KIND, either express or implied.
 * See the License for the specific language governing permissions and
 * limitations under the License.
 */

package sema

import (
	"fmt"
	"math"
	"math/big"
	"strings"
	"sync"

	"github.com/onflow/cadence/fixedpoint"
	"github.com/onflow/cadence/runtime/ast"
	"github.com/onflow/cadence/runtime/common"
	"github.com/onflow/cadence/runtime/errors"
)

func qualifiedIdentifier(identifier string, containerType Type) string {
	if containerType == nil {
		return identifier
	}

	// Gather all identifiers: this, parent, grand-parent, etc.
	const level = 0
	identifiers, bufSize := containerTypeNames(containerType, level+1)

	identifiers[level] = identifier
	bufSize += len(identifier)

	// Append all identifiers, in reverse order
	var sb strings.Builder

	// Grow the buffer at once.
	//
	// bytes needed for separator '.'
	// i.e: 1 x (length of identifiers - 1)
	bufSize += len(identifiers) - 1
	sb.Grow(bufSize)

	for i := len(identifiers) - 1; i >= 0; i-- {
		sb.WriteString(identifiers[i])
		if i != 0 {
			sb.WriteRune('.')
		}
	}

	return sb.String()
}

func containerTypeNames(typ Type, level int) (typeNames []string, bufSize int) {
	if typ == nil {
		return make([]string, level), 0
	}

	var typeName string
	var containerType Type

	switch typedContainerType := typ.(type) {
	case *InterfaceType:
		typeName = typedContainerType.Identifier
		containerType = typedContainerType.containerType
	case *CompositeType:
		typeName = typedContainerType.Identifier
		containerType = typedContainerType.containerType
	default:
		panic(errors.NewUnreachableError())
	}

	typeNames, bufSize = containerTypeNames(containerType, level+1)

	typeNames[level] = typeName
	bufSize += len(typeName)

	return typeNames, bufSize
}

type TypeID = common.TypeID

type Type interface {
	IsType()
	ID() TypeID
	Tag() TypeTag
	String() string
	QualifiedString() string
	Equal(other Type) bool

	// IsResourceType returns true if the type is itself a resource (a `CompositeType` with resource kind),
	// or it contains a resource type (e.g. for optionals, arrays, dictionaries, etc.)
	IsResourceType() bool

	// IsInvalidType returns true if the type is itself the invalid type (see `InvalidType`),
	// or it contains an invalid type (e.g. for optionals, arrays, dictionaries, etc.)
	IsInvalidType() bool

	// IsStorable returns true if the type is allowed to be a stored,
	// e.g. in a field of a composite type.
	//
	// The check if the type is storable is recursive,
	// the results parameter prevents cycles:
	// it is checked at the start of the recursively called function,
	// and pre-set before a recursive call.
	IsStorable(results map[*Member]bool) bool

	// IsExternallyReturnable returns true if a value of this type can be exported
	//
	// The check if the type is externally returnable is recursive,
	// the results parameter prevents cycles:
	// it is checked at the start of the recursively called function,
	// and pre-set before a recursive call.
	IsExternallyReturnable(results map[*Member]bool) bool

	// IsImportable returns true if values of the type can be imported to a program as arguments
	IsImportable(results map[*Member]bool) bool

	// IsEquatable returns true if values of the type can be equated
	IsEquatable() bool

	TypeAnnotationState() TypeAnnotationState
	RewriteWithRestrictedTypes() (result Type, rewritten bool)

	// Unify attempts to unify the given type with this type, i.e., resolve type parameters
	// in generic types (see `GenericType`) using the given type parameters.
	//
	// For a generic type, unification assigns a given type with a type parameter.
	//
	// If the type parameter has not been previously unified with a type,
	// through an explicitly provided type argument in an invocation
	// or through a previous unification, the type parameter is assigned the given type.
	//
	// If the type parameter has already been previously unified with a type,
	// the type parameter's unified .
	//
	// The boolean return value indicates if a generic type was encountered during unification.
	// For primitives (e.g. `Int`, `String`, etc.) it would be false, as .
	// For types with nested types (e.g. optionals, arrays, and dictionaries)
	// the result is the successful unification of the inner types.
	//
	// The boolean return value does *not* indicate if unification succeeded or not.
	//
	Unify(
		other Type,
		typeParameters *TypeParameterTypeOrderedMap,
		report func(err error),
		outerRange ast.Range,
	) bool

	// Resolve returns a type that is free of generic types (see `GenericType`),
	// i.e. it resolves the type parameters in generic types given the type parameter
	// unifications of `typeParameters`.
	//
	// If resolution fails, it returns `nil`.
	//
	Resolve(typeArguments *TypeParameterTypeOrderedMap) Type

	GetMembers() map[string]MemberResolver
}

// ValueIndexableType is a type which can be indexed into using a value
//
type ValueIndexableType interface {
	Type
	isValueIndexableType() bool
	AllowsValueIndexingAssignment() bool
	ElementType(isAssignment bool) Type
	IndexingType() Type
}

type MemberResolver struct {
	Kind    common.DeclarationKind
	Resolve func(identifier string, targetRange ast.Range, report func(error)) *Member
}

// ContainedType is a type which might have a container type
//
type ContainedType interface {
	Type
	GetContainerType() Type
	SetContainerType(containerType Type)
}

// ContainerType is a type which might have nested types
//
type ContainerType interface {
	Type
	isContainerType() bool
	GetNestedTypes() *StringTypeOrderedMap
}

func VisitThisAndNested(t Type, visit func(ty Type)) {
	visit(t)

	containerType, ok := t.(ContainerType)
	if !ok || !containerType.isContainerType() {
		return
	}

	containerType.GetNestedTypes().Foreach(func(_ string, nestedType Type) {
		VisitThisAndNested(nestedType, visit)
	})
}

// CompositeKindedType is a type which has a composite kind
//
type CompositeKindedType interface {
	Type
	GetCompositeKind() common.CompositeKind
}

// LocatedType is a type which has a location
//
type LocatedType interface {
	Type
	GetLocation() common.Location
}

// ParameterizedType is a type which might have type parameters
//
type ParameterizedType interface {
	Type
	TypeParameters() []*TypeParameter
	Instantiate(typeArguments []Type, report func(err error)) Type
	BaseType() Type
	TypeArguments() []Type
}

// TypeAnnotation

type TypeAnnotation struct {
	IsResource bool
	Type       Type
}

func (a *TypeAnnotation) TypeAnnotationState() TypeAnnotationState {
	if a.Type.IsInvalidType() {
		return TypeAnnotationStateValid
	}

	innerState := a.Type.TypeAnnotationState()
	if innerState != TypeAnnotationStateValid {
		return innerState
	}

	isResourceType := a.Type.IsResourceType()
	switch {
	case isResourceType && !a.IsResource:
		return TypeAnnotationStateMissingResourceAnnotation
	case !isResourceType && a.IsResource:
		return TypeAnnotationStateInvalidResourceAnnotation
	default:
		return TypeAnnotationStateValid
	}
}

func (a *TypeAnnotation) String() string {
	if a.IsResource {
		return fmt.Sprintf(
			"%s%s",
			common.CompositeKindResource.Annotation(),
			a.Type,
		)
	} else {
		return fmt.Sprint(a.Type)
	}
}

func (a *TypeAnnotation) QualifiedString() string {
	qualifiedString := a.Type.QualifiedString()
	if a.IsResource {
		return fmt.Sprintf(
			"%s%s",
			common.CompositeKindResource.Annotation(),
			qualifiedString,
		)
	} else {
		return fmt.Sprint(qualifiedString)
	}
}

func (a *TypeAnnotation) Equal(other *TypeAnnotation) bool {
	return a.IsResource == other.IsResource &&
		a.Type.Equal(other.Type)
}

func NewTypeAnnotation(ty Type) *TypeAnnotation {
	return &TypeAnnotation{
		IsResource: ty.IsResourceType(),
		Type:       ty,
	}
}

// isInstance

const IsInstanceFunctionName = "isInstance"

var IsInstanceFunctionType = &FunctionType{
	Parameters: []*Parameter{
		{
			Label:      ArgumentLabelNotRequired,
			Identifier: "type",
			TypeAnnotation: NewTypeAnnotation(
				MetaType,
			),
		},
	},
	ReturnTypeAnnotation: NewTypeAnnotation(
		BoolType,
	),
}

const isInstanceFunctionDocString = `
Returns true if the object conforms to the given type at runtime
`

// getType

const GetTypeFunctionName = "getType"

var GetTypeFunctionType = &FunctionType{
	ReturnTypeAnnotation: NewTypeAnnotation(
		MetaType,
	),
}

const getTypeFunctionDocString = `
Returns the type of the value
`

// toString

const ToStringFunctionName = "toString"

var ToStringFunctionType = &FunctionType{
	ReturnTypeAnnotation: NewTypeAnnotation(
		StringType,
	),
}

const toStringFunctionDocString = `
A textual representation of this object
`

// toBigEndianBytes

const ToBigEndianBytesFunctionName = "toBigEndianBytes"

var toBigEndianBytesFunctionType = &FunctionType{
	ReturnTypeAnnotation: NewTypeAnnotation(
		ByteArrayType,
	),
}

const toBigEndianBytesFunctionDocString = `
Returns an array containing the big-endian byte representation of the number
`

func withBuiltinMembers(ty Type, members map[string]MemberResolver) map[string]MemberResolver {
	if members == nil {
		members = map[string]MemberResolver{}
	}

	// All types have a predeclared member `fun isInstance(_ type: Type): Bool`

	members[IsInstanceFunctionName] = MemberResolver{
		Kind: common.DeclarationKindFunction,
		Resolve: func(identifier string, _ ast.Range, _ func(error)) *Member {
			return NewPublicFunctionMember(
				ty,
				identifier,
				IsInstanceFunctionType,
				isInstanceFunctionDocString,
			)
		},
	}

	// All types have a predeclared member `fun getType(): Type`

	members[GetTypeFunctionName] = MemberResolver{
		Kind: common.DeclarationKindFunction,
		Resolve: func(identifier string, _ ast.Range, _ func(error)) *Member {
			return NewPublicFunctionMember(
				ty,
				identifier,
				GetTypeFunctionType,
				getTypeFunctionDocString,
			)
		},
	}

	// All number types, addresses, and path types have a `toString` function

	if IsSubType(ty, NumberType) || IsSubType(ty, &AddressType{}) || IsSubType(ty, PathType) {

		members[ToStringFunctionName] = MemberResolver{
			Kind: common.DeclarationKindFunction,
			Resolve: func(identifier string, _ ast.Range, _ func(error)) *Member {
				return NewPublicFunctionMember(
					ty,
					identifier,
					ToStringFunctionType,
					toStringFunctionDocString,
				)
			},
		}
	}

	// All number types have a `toBigEndianBytes` function

	if IsSubType(ty, NumberType) {

		members[ToBigEndianBytesFunctionName] = MemberResolver{
			Kind: common.DeclarationKindFunction,
			Resolve: func(identifier string, _ ast.Range, _ func(error)) *Member {
				return NewPublicFunctionMember(
					ty,
					identifier,
					toBigEndianBytesFunctionType,
					toBigEndianBytesFunctionDocString,
				)
			},
		}
	}

	return members
}

// OptionalType represents the optional variant of another type
type OptionalType struct {
	Type Type
}

func (*OptionalType) IsType() {}

func (t *OptionalType) Tag() TypeTag {
	if t.Type == NeverType {
		return NilTypeTag
	}

	return t.Type.Tag().Or(NilTypeTag)
}

func (t *OptionalType) String() string {
	if t.Type == nil {
		return "optional"
	}
	return fmt.Sprintf("%s?", t.Type)
}

func (t *OptionalType) QualifiedString() string {
	if t.Type == nil {
		return "optional"
	}
	return fmt.Sprintf("%s?", t.Type.QualifiedString())
}

func (t *OptionalType) ID() TypeID {
	var id string
	if t.Type != nil {
		id = string(t.Type.ID())
	}
	return TypeID(fmt.Sprintf("%s?", id))
}

func (t *OptionalType) Equal(other Type) bool {
	otherOptional, ok := other.(*OptionalType)
	if !ok {
		return false
	}
	return t.Type.Equal(otherOptional.Type)
}

func (t *OptionalType) IsResourceType() bool {
	return t.Type.IsResourceType()
}

func (t *OptionalType) IsInvalidType() bool {
	return t.Type.IsInvalidType()
}

func (t *OptionalType) IsStorable(results map[*Member]bool) bool {
	return t.Type.IsStorable(results)
}

func (t *OptionalType) IsExternallyReturnable(results map[*Member]bool) bool {
	return t.Type.IsExternallyReturnable(results)
}

func (t *OptionalType) IsImportable(results map[*Member]bool) bool {
	return t.Type.IsImportable(results)
}

func (t *OptionalType) IsEquatable() bool {
	return t.Type.IsEquatable()
}

func (t *OptionalType) TypeAnnotationState() TypeAnnotationState {
	return t.Type.TypeAnnotationState()
}

func (t *OptionalType) RewriteWithRestrictedTypes() (Type, bool) {
	rewrittenType, rewritten := t.Type.RewriteWithRestrictedTypes()
	if rewritten {
		return &OptionalType{
			Type: rewrittenType,
		}, true
	} else {
		return t, false
	}
}

func (t *OptionalType) Unify(
	other Type,
	typeParameters *TypeParameterTypeOrderedMap,
	report func(err error),
	outerRange ast.Range,
) bool {

	otherOptional, ok := other.(*OptionalType)
	if !ok {
		return false
	}

	return t.Type.Unify(otherOptional.Type, typeParameters, report, outerRange)
}

func (t *OptionalType) Resolve(typeArguments *TypeParameterTypeOrderedMap) Type {

	newInnerType := t.Type.Resolve(typeArguments)
	if newInnerType == nil {
		return nil
	}

	return &OptionalType{
		Type: newInnerType,
	}
}

const optionalTypeMapFunctionDocString = `
Returns an optional of the result of calling the given function
with the value of this optional when it is not nil.

Returns nil if this optional is nil
`

func (t *OptionalType) GetMembers() map[string]MemberResolver {

	members := map[string]MemberResolver{
		"map": {
			Kind: common.DeclarationKindFunction,
			Resolve: func(identifier string, targetRange ast.Range, report func(error)) *Member {

				// It invalid for an optional of a resource to have a `map` function

				if t.Type.IsResourceType() {
					report(
						&InvalidResourceOptionalMemberError{
							Name:            identifier,
							DeclarationKind: common.DeclarationKindFunction,
							Range:           targetRange,
						},
					)
				}

				return NewPublicFunctionMember(
					t,
					identifier,
					OptionalTypeMapFunctionType(t.Type),
					optionalTypeMapFunctionDocString,
				)
			},
		},
	}

	return withBuiltinMembers(t, members)
}

func OptionalTypeMapFunctionType(typ Type) *FunctionType {
	typeParameter := &TypeParameter{
		Name: "T",
	}

	resultType := &GenericType{
		TypeParameter: typeParameter,
	}

	return &FunctionType{
		TypeParameters: []*TypeParameter{
			typeParameter,
		},
		Parameters: []*Parameter{
			{
				Label:      ArgumentLabelNotRequired,
				Identifier: "transform",
				TypeAnnotation: NewTypeAnnotation(
					&FunctionType{
						Parameters: []*Parameter{
							{
								Label:          ArgumentLabelNotRequired,
								Identifier:     "value",
								TypeAnnotation: NewTypeAnnotation(typ),
							},
						},
						ReturnTypeAnnotation: NewTypeAnnotation(
							resultType,
						),
					},
				),
			},
		},
		ReturnTypeAnnotation: NewTypeAnnotation(
			&OptionalType{
				Type: resultType,
			},
		),
	}
}

// GenericType
//
type GenericType struct {
	TypeParameter *TypeParameter
}

func (*GenericType) IsType() {}

func (t *GenericType) Tag() TypeTag {
	return GenericTypeTag
}

func (t *GenericType) String() string {
	return t.TypeParameter.Name
}

func (t *GenericType) QualifiedString() string {
	return t.TypeParameter.Name
}

func (t *GenericType) ID() TypeID {
	return TypeID(t.TypeParameter.Name)
}

func (t *GenericType) Equal(other Type) bool {
	otherType, ok := other.(*GenericType)
	if !ok {
		return false
	}
	return t.TypeParameter == otherType.TypeParameter
}

func (*GenericType) IsResourceType() bool {
	return false
}

func (*GenericType) IsInvalidType() bool {
	return false
}

func (*GenericType) IsStorable(_ map[*Member]bool) bool {
	return false
}

func (*GenericType) IsExternallyReturnable(_ map[*Member]bool) bool {
	return false
}

func (t *GenericType) IsImportable(_ map[*Member]bool) bool {
	return false
}

func (*GenericType) IsEquatable() bool {
	return false
}

func (*GenericType) TypeAnnotationState() TypeAnnotationState {
	return TypeAnnotationStateValid
}

func (t *GenericType) RewriteWithRestrictedTypes() (result Type, rewritten bool) {
	return t, false
}

func (t *GenericType) Unify(
	other Type,
	typeParameters *TypeParameterTypeOrderedMap,
	report func(err error),
	outerRange ast.Range,
) bool {

	if unifiedType, ok := typeParameters.Get(t.TypeParameter); ok {

		// If the type parameter is already unified with a type argument
		// (either explicit by a type argument, or implicit through an argument's type),
		// check that this argument's type matches the unified type

		if !other.Equal(unifiedType) {
			report(
				&TypeParameterTypeMismatchError{
					TypeParameter: t.TypeParameter,
					ExpectedType:  unifiedType,
					ActualType:    other,
					Range:         outerRange,
				},
			)
		}

	} else {
		// If the type parameter is not yet unified to a type argument, unify it.

		typeParameters.Set(t.TypeParameter, other)

		// If the type parameter corresponding to the type argument has a type bound,
		// then check that the argument's type is a subtype of the type bound.

		err := t.TypeParameter.checkTypeBound(other, outerRange)
		if err != nil {
			report(err)
		}
	}

	return true
}

func (t *GenericType) Resolve(typeArguments *TypeParameterTypeOrderedMap) Type {
	ty, ok := typeArguments.Get(t.TypeParameter)
	if !ok {
		return nil
	}
	return ty
}

func (t *GenericType) GetMembers() map[string]MemberResolver {
	return withBuiltinMembers(t, nil)
}

// IntegerRangedType

type IntegerRangedType interface {
	Type
	MinInt() *big.Int
	MaxInt() *big.Int
}

type FractionalRangedType interface {
	IntegerRangedType
	Scale() uint
	MinFractional() *big.Int
	MaxFractional() *big.Int
}

// SaturatingArithmeticType is a type that supports saturating arithmetic functions
//
type SaturatingArithmeticType interface {
	Type
	SupportsSaturatingAdd() bool
	SupportsSaturatingSubtract() bool
	SupportsSaturatingMultiply() bool
	SupportsSaturatingDivide() bool
}

const NumericTypeSaturatingAddFunctionName = "saturatingAdd"
const numericTypeSaturatingAddFunctionDocString = `
self + other, saturating at the numeric bounds instead of overflowing.
`

const NumericTypeSaturatingSubtractFunctionName = "saturatingSubtract"
const numericTypeSaturatingSubtractFunctionDocString = `
self - other, saturating at the numeric bounds instead of overflowing.
`
const NumericTypeSaturatingMultiplyFunctionName = "saturatingMultiply"
const numericTypeSaturatingMultiplyFunctionDocString = `
self * other, saturating at the numeric bounds instead of overflowing.
`

const NumericTypeSaturatingDivideFunctionName = "saturatingDivide"
const numericTypeSaturatingDivideFunctionDocString = `
self / other, saturating at the numeric bounds instead of overflowing.
`

func addSaturatingArithmeticFunctions(t SaturatingArithmeticType, members map[string]MemberResolver) {

	arithmeticFunctionType := &FunctionType{
		Parameters: []*Parameter{
			{
				Label:          ArgumentLabelNotRequired,
				Identifier:     "other",
				TypeAnnotation: NewTypeAnnotation(t),
			},
		},
		ReturnTypeAnnotation: NewTypeAnnotation(t),
	}

	addArithmeticFunction := func(name string, docString string) {
		members[name] = MemberResolver{
			Kind: common.DeclarationKindFunction,
			Resolve: func(identifier string, targetRange ast.Range, report func(error)) *Member {
				return NewPublicFunctionMember(t, name, arithmeticFunctionType, docString)
			},
		}
	}

	if t.SupportsSaturatingAdd() {
		addArithmeticFunction(
			NumericTypeSaturatingAddFunctionName,
			numericTypeSaturatingAddFunctionDocString,
		)
	}

	if t.SupportsSaturatingSubtract() {
		addArithmeticFunction(
			NumericTypeSaturatingSubtractFunctionName,
			numericTypeSaturatingSubtractFunctionDocString,
		)
	}

	if t.SupportsSaturatingMultiply() {
		addArithmeticFunction(
			NumericTypeSaturatingMultiplyFunctionName,
			numericTypeSaturatingMultiplyFunctionDocString,
		)
	}

	if t.SupportsSaturatingDivide() {
		addArithmeticFunction(
			NumericTypeSaturatingDivideFunctionName,
			numericTypeSaturatingDivideFunctionDocString,
		)
	}
}

// NumericType represent all the types in the integer range
// and non-fractional ranged types.
//
type NumericType struct {
	name                       string
	tag                        TypeTag
	minInt                     *big.Int
	maxInt                     *big.Int
	supportsSaturatingAdd      bool
	supportsSaturatingSubtract bool
	supportsSaturatingMultiply bool
	supportsSaturatingDivide   bool
	memberResolvers            map[string]MemberResolver
	memberResolversOnce        sync.Once
}

var _ IntegerRangedType = &NumericType{}

func NewNumericType(typeName string) *NumericType {
	return &NumericType{name: typeName}
}

func (t *NumericType) Tag() TypeTag {
	return t.tag
}

func (t *NumericType) WithTag(tag TypeTag) *NumericType {
	t.tag = tag
	return t
}

func (t *NumericType) WithIntRange(min *big.Int, max *big.Int) *NumericType {
	t.minInt = min
	t.maxInt = max
	return t
}

func (t *NumericType) WithSaturatingAdd() *NumericType {
	t.supportsSaturatingAdd = true
	return t
}

func (t *NumericType) WithSaturatingSubtract() *NumericType {
	t.supportsSaturatingSubtract = true
	return t
}

func (t *NumericType) WithSaturatingMultiply() *NumericType {
	t.supportsSaturatingMultiply = true
	return t
}

func (t *NumericType) WithSaturatingDivide() *NumericType {
	t.supportsSaturatingDivide = true
	return t
}

func (t *NumericType) SupportsSaturatingAdd() bool {
	return t.supportsSaturatingAdd
}

func (t *NumericType) SupportsSaturatingSubtract() bool {
	return t.supportsSaturatingSubtract
}

func (t *NumericType) SupportsSaturatingMultiply() bool {
	return t.supportsSaturatingMultiply
}

func (t *NumericType) SupportsSaturatingDivide() bool {
	return t.supportsSaturatingDivide
}

func (*NumericType) IsType() {}

func (t *NumericType) String() string {
	return t.name
}

func (t *NumericType) QualifiedString() string {
	return t.name
}

func (t *NumericType) ID() TypeID {
	return TypeID(t.name)
}

func (t *NumericType) Equal(other Type) bool {
	// Numeric types are singletons. Hence their pointers should be equal.
	if t == other {
		return true
	}

	// Check for the value equality as well, as a backup strategy.
	otherNumericType, ok := other.(*NumericType)
	return ok && t.ID() == otherNumericType.ID()
}

func (*NumericType) IsResourceType() bool {
	return false
}

func (*NumericType) IsInvalidType() bool {
	return false
}

func (*NumericType) IsStorable(_ map[*Member]bool) bool {
	return true
}

func (*NumericType) IsExternallyReturnable(_ map[*Member]bool) bool {
	return true
}

func (t *NumericType) IsImportable(_ map[*Member]bool) bool {
	return true
}

func (*NumericType) IsEquatable() bool {
	return true
}

func (*NumericType) TypeAnnotationState() TypeAnnotationState {
	return TypeAnnotationStateValid
}

func (t *NumericType) RewriteWithRestrictedTypes() (result Type, rewritten bool) {
	return t, false
}

func (t *NumericType) MinInt() *big.Int {
	return t.minInt
}

func (t *NumericType) MaxInt() *big.Int {
	return t.maxInt
}

func (*NumericType) Unify(_ Type, _ *TypeParameterTypeOrderedMap, _ func(err error), _ ast.Range) bool {
	return false
}

func (t *NumericType) Resolve(_ *TypeParameterTypeOrderedMap) Type {
	return t
}

func (t *NumericType) GetMembers() map[string]MemberResolver {
	t.initializeMemberResolvers()
	return t.memberResolvers
}

func (t *NumericType) initializeMemberResolvers() {
	t.memberResolversOnce.Do(func() {
		members := map[string]MemberResolver{}

		addSaturatingArithmeticFunctions(t, members)

		t.memberResolvers = withBuiltinMembers(t, members)
	})
}

// FixedPointNumericType represents all the types in the fixed-point range.
//
type FixedPointNumericType struct {
	name                       string
	tag                        TypeTag
	scale                      uint
	minInt                     *big.Int
	maxInt                     *big.Int
	minFractional              *big.Int
	maxFractional              *big.Int
	supportsSaturatingAdd      bool
	supportsSaturatingSubtract bool
	supportsSaturatingMultiply bool
	supportsSaturatingDivide   bool
	memberResolvers            map[string]MemberResolver
	memberResolversOnce        sync.Once
}

var _ FractionalRangedType = &FixedPointNumericType{}

func NewFixedPointNumericType(typeName string) *FixedPointNumericType {
	return &FixedPointNumericType{
		name: typeName,
	}
}

func (t *FixedPointNumericType) Tag() TypeTag {
	return t.tag
}

func (t *FixedPointNumericType) WithTag(tag TypeTag) *FixedPointNumericType {
	t.tag = tag
	return t
}

func (t *FixedPointNumericType) WithIntRange(minInt *big.Int, maxInt *big.Int) *FixedPointNumericType {
	t.minInt = minInt
	t.maxInt = maxInt
	return t
}

func (t *FixedPointNumericType) WithFractionalRange(
	minFractional *big.Int,
	maxFractional *big.Int,
) *FixedPointNumericType {

	t.minFractional = minFractional
	t.maxFractional = maxFractional
	return t
}

func (t *FixedPointNumericType) WithScale(scale uint) *FixedPointNumericType {
	t.scale = scale
	return t
}

func (t *FixedPointNumericType) WithSaturatingAdd() *FixedPointNumericType {
	t.supportsSaturatingAdd = true
	return t
}

func (t *FixedPointNumericType) WithSaturatingSubtract() *FixedPointNumericType {
	t.supportsSaturatingSubtract = true
	return t
}

func (t *FixedPointNumericType) WithSaturatingMultiply() *FixedPointNumericType {
	t.supportsSaturatingMultiply = true
	return t
}

func (t *FixedPointNumericType) WithSaturatingDivide() *FixedPointNumericType {
	t.supportsSaturatingDivide = true
	return t
}

func (t *FixedPointNumericType) SupportsSaturatingAdd() bool {
	return t.supportsSaturatingAdd
}

func (t *FixedPointNumericType) SupportsSaturatingSubtract() bool {
	return t.supportsSaturatingSubtract
}

func (t *FixedPointNumericType) SupportsSaturatingMultiply() bool {
	return t.supportsSaturatingMultiply
}

func (t *FixedPointNumericType) SupportsSaturatingDivide() bool {
	return t.supportsSaturatingDivide
}

func (*FixedPointNumericType) IsType() {}

func (t *FixedPointNumericType) String() string {
	return t.name
}

func (t *FixedPointNumericType) QualifiedString() string {
	return t.name
}

func (t *FixedPointNumericType) ID() TypeID {
	return TypeID(t.name)
}

func (t *FixedPointNumericType) Equal(other Type) bool {
	// Numeric types are singletons. Hence their pointers should be equal.
	if t == other {
		return true
	}

	// Check for the value equality as well, as a backup strategy.
	otherNumericType, ok := other.(*FixedPointNumericType)
	return ok && t.ID() == otherNumericType.ID()
}

func (*FixedPointNumericType) IsResourceType() bool {
	return false
}

func (*FixedPointNumericType) IsInvalidType() bool {
	return false
}

func (*FixedPointNumericType) IsStorable(_ map[*Member]bool) bool {
	return true
}

func (*FixedPointNumericType) IsExternallyReturnable(_ map[*Member]bool) bool {
	return true
}

func (t *FixedPointNumericType) IsImportable(_ map[*Member]bool) bool {
	return true
}

func (*FixedPointNumericType) IsEquatable() bool {
	return true
}

func (*FixedPointNumericType) TypeAnnotationState() TypeAnnotationState {
	return TypeAnnotationStateValid
}

func (t *FixedPointNumericType) RewriteWithRestrictedTypes() (result Type, rewritten bool) {
	return t, false
}

func (t *FixedPointNumericType) MinInt() *big.Int {
	return t.minInt
}

func (t *FixedPointNumericType) MaxInt() *big.Int {
	return t.maxInt
}

func (t *FixedPointNumericType) MinFractional() *big.Int {
	return t.minFractional
}

func (t *FixedPointNumericType) MaxFractional() *big.Int {
	return t.maxFractional
}

func (t *FixedPointNumericType) Scale() uint {
	return t.scale
}

func (*FixedPointNumericType) Unify(_ Type, _ *TypeParameterTypeOrderedMap, _ func(err error), _ ast.Range) bool {
	return false
}

func (t *FixedPointNumericType) Resolve(_ *TypeParameterTypeOrderedMap) Type {
	return t
}

func (t *FixedPointNumericType) GetMembers() map[string]MemberResolver {
	t.initializeMemberResolvers()
	return t.memberResolvers
}

func (t *FixedPointNumericType) initializeMemberResolvers() {
	t.memberResolversOnce.Do(func() {
		members := map[string]MemberResolver{}

		addSaturatingArithmeticFunctions(t, members)

		t.memberResolvers = withBuiltinMembers(t, members)
	})
}

// Numeric types

var (

	// NumberType represents the super-type of all number types
	NumberType = NewNumericType(NumberTypeName).
			WithTag(NumberTypeTag)

	// SignedNumberType represents the super-type of all signed number types
	SignedNumberType = NewNumericType(SignedNumberTypeName).
				WithTag(SignedNumberTypeTag)

	// IntegerType represents the super-type of all integer types
	IntegerType = NewNumericType(IntegerTypeName).
			WithTag(IntegerTypeTag)

	// SignedIntegerType represents the super-type of all signed integer types
	SignedIntegerType = NewNumericType(SignedIntegerTypeName).
				WithTag(SignedIntegerTypeTag)

	// IntType represents the arbitrary-precision integer type `Int`
	IntType = NewNumericType(IntTypeName).
		WithTag(IntTypeTag)

	// Int8Type represents the 8-bit signed integer type `Int8`
	Int8Type = NewNumericType(Int8TypeName).
			WithTag(Int8TypeTag).
			WithIntRange(Int8TypeMinInt, Int8TypeMaxInt).
			WithSaturatingAdd().
			WithSaturatingSubtract().
			WithSaturatingMultiply().
			WithSaturatingDivide()

	// Int16Type represents the 16-bit signed integer type `Int16`
	Int16Type = NewNumericType(Int16TypeName).
			WithTag(Int16TypeTag).
			WithIntRange(Int16TypeMinInt, Int16TypeMaxInt).
			WithSaturatingAdd().
			WithSaturatingSubtract().
			WithSaturatingMultiply().
			WithSaturatingDivide()

	// Int32Type represents the 32-bit signed integer type `Int32`
	Int32Type = NewNumericType(Int32TypeName).
			WithTag(Int32TypeTag).
			WithIntRange(Int32TypeMinInt, Int32TypeMaxInt).
			WithSaturatingAdd().
			WithSaturatingSubtract().
			WithSaturatingMultiply().
			WithSaturatingDivide()

	// Int64Type represents the 64-bit signed integer type `Int64`
	Int64Type = NewNumericType(Int64TypeName).
			WithTag(Int64TypeTag).
			WithIntRange(Int64TypeMinInt, Int64TypeMaxInt).
			WithSaturatingAdd().
			WithSaturatingSubtract().
			WithSaturatingMultiply().
			WithSaturatingDivide()

	// Int128Type represents the 128-bit signed integer type `Int128`
	Int128Type = NewNumericType(Int128TypeName).
			WithTag(Int128TypeTag).
			WithIntRange(Int128TypeMinIntBig, Int128TypeMaxIntBig).
			WithSaturatingAdd().
			WithSaturatingSubtract().
			WithSaturatingMultiply().
			WithSaturatingDivide()

	// Int256Type represents the 256-bit signed integer type `Int256`
	Int256Type = NewNumericType(Int256TypeName).
			WithTag(Int256TypeTag).
			WithIntRange(Int256TypeMinIntBig, Int256TypeMaxIntBig).
			WithSaturatingAdd().
			WithSaturatingSubtract().
			WithSaturatingMultiply().
			WithSaturatingDivide()

	// UIntType represents the arbitrary-precision unsigned integer type `UInt`
	UIntType = NewNumericType(UIntTypeName).
			WithTag(UIntTypeTag).
			WithIntRange(UIntTypeMin, nil).
			WithSaturatingSubtract()

	// UInt8Type represents the 8-bit unsigned integer type `UInt8`
	// which checks for overflow and underflow
	UInt8Type = NewNumericType(UInt8TypeName).
			WithTag(UInt8TypeTag).
			WithIntRange(UInt8TypeMinInt, UInt8TypeMaxInt).
			WithSaturatingAdd().
			WithSaturatingSubtract().
			WithSaturatingMultiply()

	// UInt16Type represents the 16-bit unsigned integer type `UInt16`
	// which checks for overflow and underflow
	UInt16Type = NewNumericType(UInt16TypeName).
			WithTag(UInt16TypeTag).
			WithIntRange(UInt16TypeMinInt, UInt16TypeMaxInt).
			WithSaturatingAdd().
			WithSaturatingSubtract().
			WithSaturatingMultiply()

	// UInt32Type represents the 32-bit unsigned integer type `UInt32`
	// which checks for overflow and underflow
	UInt32Type = NewNumericType(UInt32TypeName).
			WithTag(UInt32TypeTag).
			WithIntRange(UInt32TypeMinInt, UInt32TypeMaxInt).
			WithSaturatingAdd().
			WithSaturatingSubtract().
			WithSaturatingMultiply()

	// UInt64Type represents the 64-bit unsigned integer type `UInt64`
	// which checks for overflow and underflow
	UInt64Type = NewNumericType(UInt64TypeName).
			WithTag(UInt64TypeTag).
			WithIntRange(UInt64TypeMinInt, UInt64TypeMaxInt).
			WithSaturatingAdd().
			WithSaturatingSubtract().
			WithSaturatingMultiply()

	// UInt128Type represents the 128-bit unsigned integer type `UInt128`
	// which checks for overflow and underflow
	UInt128Type = NewNumericType(UInt128TypeName).
			WithTag(UInt128TypeTag).
			WithIntRange(UInt128TypeMinIntBig, UInt128TypeMaxIntBig).
			WithSaturatingAdd().
			WithSaturatingSubtract().
			WithSaturatingMultiply()

	// UInt256Type represents the 256-bit unsigned integer type `UInt256`
	// which checks for overflow and underflow
	UInt256Type = NewNumericType(UInt256TypeName).
			WithTag(UInt256TypeTag).
			WithIntRange(UInt256TypeMinIntBig, UInt256TypeMaxIntBig).
			WithSaturatingAdd().
			WithSaturatingSubtract().
			WithSaturatingMultiply()

	// Word8Type represents the 8-bit unsigned integer type `Word8`
	// which does NOT check for overflow and underflow
	Word8Type = NewNumericType(Word8TypeName).
			WithTag(Word8TypeTag).
			WithIntRange(Word8TypeMinInt, Word8TypeMaxInt)

	// Word16Type represents the 16-bit unsigned integer type `Word16`
	// which does NOT check for overflow and underflow
	Word16Type = NewNumericType(Word16TypeName).
			WithTag(Word16TypeTag).
			WithIntRange(Word16TypeMinInt, Word16TypeMaxInt)

	// Word32Type represents the 32-bit unsigned integer type `Word32`
	// which does NOT check for overflow and underflow
	Word32Type = NewNumericType(Word32TypeName).
			WithTag(Word32TypeTag).
			WithIntRange(Word32TypeMinInt, Word32TypeMaxInt)

	// Word64Type represents the 64-bit unsigned integer type `Word64`
	// which does NOT check for overflow and underflow
	Word64Type = NewNumericType(Word64TypeName).
			WithTag(Word64TypeTag).
			WithIntRange(Word64TypeMinInt, Word64TypeMaxInt)

	// FixedPointType represents the super-type of all fixed-point types
	FixedPointType = NewNumericType(FixedPointTypeName).
			WithTag(FixedPointTypeTag)

	// SignedFixedPointType represents the super-type of all signed fixed-point types
	SignedFixedPointType = NewNumericType(SignedFixedPointTypeName).
				WithTag(SignedFixedPointTypeTag)

	// Fix64Type represents the 64-bit signed decimal fixed-point type `Fix64`
	// which has a scale of Fix64Scale, and checks for overflow and underflow
	Fix64Type = NewFixedPointNumericType(Fix64TypeName).
			WithTag(Fix64TypeTag).
			WithIntRange(Fix64TypeMinIntBig, Fix64TypeMaxIntBig).
			WithFractionalRange(Fix64TypeMinFractionalBig, Fix64TypeMaxFractionalBig).
			WithScale(Fix64Scale).
			WithSaturatingAdd().
			WithSaturatingSubtract().
			WithSaturatingMultiply().
			WithSaturatingDivide()

	// UFix64Type represents the 64-bit unsigned decimal fixed-point type `UFix64`
	// which has a scale of 1E9, and checks for overflow and underflow
	UFix64Type = NewFixedPointNumericType(UFix64TypeName).
			WithTag(UFix64TypeTag).
			WithIntRange(UFix64TypeMinIntBig, UFix64TypeMaxIntBig).
			WithFractionalRange(UFix64TypeMinFractionalBig, UFix64TypeMaxFractionalBig).
			WithScale(Fix64Scale).
			WithSaturatingAdd().
			WithSaturatingSubtract().
			WithSaturatingMultiply()
)

// Numeric type ranges
var (
	Int8TypeMinInt = new(big.Int).SetInt64(math.MinInt8)
	Int8TypeMaxInt = new(big.Int).SetInt64(math.MaxInt8)

	Int16TypeMinInt = new(big.Int).SetInt64(math.MinInt16)
	Int16TypeMaxInt = new(big.Int).SetInt64(math.MaxInt16)

	Int32TypeMinInt = new(big.Int).SetInt64(math.MinInt32)
	Int32TypeMaxInt = new(big.Int).SetInt64(math.MaxInt32)

	Int64TypeMinInt = new(big.Int).SetInt64(math.MinInt64)
	Int64TypeMaxInt = new(big.Int).SetInt64(math.MaxInt64)

	Int128TypeMinIntBig = func() *big.Int {
		int128TypeMin := big.NewInt(-1)
		int128TypeMin.Lsh(int128TypeMin, 127)
		return int128TypeMin
	}()

	Int128TypeMaxIntBig = func() *big.Int {
		int128TypeMax := big.NewInt(1)
		int128TypeMax.Lsh(int128TypeMax, 127)
		int128TypeMax.Sub(int128TypeMax, big.NewInt(1))
		return int128TypeMax
	}()

	Int256TypeMinIntBig = func() *big.Int {
		int256TypeMin := big.NewInt(-1)
		int256TypeMin.Lsh(int256TypeMin, 255)
		return int256TypeMin
	}()

	Int256TypeMaxIntBig = func() *big.Int {
		int256TypeMax := big.NewInt(1)
		int256TypeMax.Lsh(int256TypeMax, 255)
		int256TypeMax.Sub(int256TypeMax, big.NewInt(1))
		return int256TypeMax
	}()

	UIntTypeMin = new(big.Int)

	UInt8TypeMinInt = new(big.Int)
	UInt8TypeMaxInt = new(big.Int).SetUint64(math.MaxUint8)

	UInt16TypeMinInt = new(big.Int)
	UInt16TypeMaxInt = new(big.Int).SetUint64(math.MaxUint16)

	UInt32TypeMinInt = new(big.Int)
	UInt32TypeMaxInt = new(big.Int).SetUint64(math.MaxUint32)

	UInt64TypeMinInt = new(big.Int)
	UInt64TypeMaxInt = new(big.Int).SetUint64(math.MaxUint64)

	UInt128TypeMinIntBig = new(big.Int)

	UInt128TypeMaxIntBig = func() *big.Int {
		uInt128TypeMax := big.NewInt(1)
		uInt128TypeMax.Lsh(uInt128TypeMax, 128)
		uInt128TypeMax.Sub(uInt128TypeMax, big.NewInt(1))
		return uInt128TypeMax

	}()

	UInt256TypeMinIntBig = new(big.Int)

	UInt256TypeMaxIntBig = func() *big.Int {
		uInt256TypeMax := big.NewInt(1)
		uInt256TypeMax.Lsh(uInt256TypeMax, 256)
		uInt256TypeMax.Sub(uInt256TypeMax, big.NewInt(1))
		return uInt256TypeMax
	}()

	Word8TypeMinInt = new(big.Int)
	Word8TypeMaxInt = new(big.Int).SetUint64(math.MaxUint8)

	Word16TypeMinInt = new(big.Int)
	Word16TypeMaxInt = new(big.Int).SetUint64(math.MaxUint16)

	Word32TypeMinInt = new(big.Int)
	Word32TypeMaxInt = new(big.Int).SetUint64(math.MaxUint32)

	Word64TypeMinInt = new(big.Int)
	Word64TypeMaxInt = new(big.Int).SetUint64(math.MaxUint64)

	Fix64FactorBig = new(big.Int).SetUint64(uint64(Fix64Factor))

	Fix64TypeMinIntBig = fixedpoint.Fix64TypeMinIntBig
	Fix64TypeMaxIntBig = fixedpoint.Fix64TypeMaxIntBig

	Fix64TypeMinFractionalBig = fixedpoint.Fix64TypeMinFractionalBig
	Fix64TypeMaxFractionalBig = fixedpoint.Fix64TypeMaxFractionalBig

	UFix64TypeMinIntBig = fixedpoint.UFix64TypeMinIntBig
	UFix64TypeMaxIntBig = fixedpoint.UFix64TypeMaxIntBig

	UFix64TypeMinFractionalBig = fixedpoint.UFix64TypeMinFractionalBig
	UFix64TypeMaxFractionalBig = fixedpoint.UFix64TypeMaxFractionalBig
)

const Fix64Scale = fixedpoint.Fix64Scale
const Fix64Factor = fixedpoint.Fix64Factor

const Fix64TypeMinInt = fixedpoint.Fix64TypeMinInt
const Fix64TypeMaxInt = fixedpoint.Fix64TypeMaxInt

const Fix64TypeMinFractional = fixedpoint.Fix64TypeMinFractional
const Fix64TypeMaxFractional = fixedpoint.Fix64TypeMaxFractional

const UFix64TypeMinInt = fixedpoint.UFix64TypeMinInt
const UFix64TypeMaxInt = fixedpoint.UFix64TypeMaxInt

const UFix64TypeMinFractional = fixedpoint.UFix64TypeMinFractional
const UFix64TypeMaxFractional = fixedpoint.UFix64TypeMaxFractional

// ArrayType

type ArrayType interface {
	ValueIndexableType
	isArrayType()
}

const arrayTypeContainsFunctionDocString = `
Returns true if the given object is in the array
`

const arrayTypeLengthFieldDocString = `
Returns the number of elements in the array
`

const arrayTypeAppendFunctionDocString = `
Adds the given element to the end of the array
`

const arrayTypeAppendAllFunctionDocString = `
Adds all the elements from the given array to the end of the array
`

const arrayTypeConcatFunctionDocString = `
Returns a new array which contains the given array concatenated to the end of the original array, but does not modify the original array
`

const arrayTypeInsertFunctionDocString = `
Inserts the given element at the given index of the array.

The index must be within the bounds of the array.
If the index is outside the bounds, the program aborts.

The existing element at the supplied index is not overwritten.

All the elements after the new inserted element are shifted to the right by one
`

const arrayTypeRemoveFunctionDocString = `
Removes the element at the given index from the array and returns it.

The index must be within the bounds of the array.
If the index is outside the bounds, the program aborts
`

const arrayTypeRemoveFirstFunctionDocString = `
Removes the first element from the array and returns it.

The array must not be empty. If the array is empty, the program aborts
`

const arrayTypeRemoveLastFunctionDocString = `
Removes the last element from the array and returns it.

The array must not be empty. If the array is empty, the program aborts
`

func getArrayMembers(arrayType ArrayType) map[string]MemberResolver {

	members := map[string]MemberResolver{
		"contains": {
			Kind: common.DeclarationKindFunction,
			Resolve: func(identifier string, targetRange ast.Range, report func(error)) *Member {

				elementType := arrayType.ElementType(false)

				// It is impossible for an array of resources to have a `contains` function:
				// if the resource is passed as an argument, it cannot be inside the array

				if elementType.IsResourceType() {
					report(
						&InvalidResourceArrayMemberError{
							Name:            identifier,
							DeclarationKind: common.DeclarationKindFunction,
							Range:           targetRange,
						},
					)
				}

				// TODO: implement Equatable interface: https://github.com/dapperlabs/bamboo-node/issues/78

				if !elementType.IsEquatable() {
					report(
						&NotEquatableTypeError{
							Type:  elementType,
							Range: targetRange,
						},
					)
				}

				return NewPublicFunctionMember(
					arrayType,
					identifier,
					ArrayContainsFunctionType(elementType),
					arrayTypeContainsFunctionDocString,
				)
			},
		},
		"length": {
			Kind: common.DeclarationKindField,
			Resolve: func(identifier string, _ ast.Range, _ func(error)) *Member {
				return NewPublicConstantFieldMember(
					arrayType,
					identifier,
					IntType,
					arrayTypeLengthFieldDocString,
				)
			},
		},
	}

	// TODO: maybe still return members but report a helpful error?

	if _, ok := arrayType.(*VariableSizedType); ok {

		members["append"] = MemberResolver{
			Kind: common.DeclarationKindFunction,
			Resolve: func(identifier string, targetRange ast.Range, report func(error)) *Member {
				elementType := arrayType.ElementType(false)
				return NewPublicFunctionMember(
					arrayType,
					identifier,
					ArrayAppendFunctionType(elementType),
					arrayTypeAppendFunctionDocString,
				)
			},
		}

		members["appendAll"] = MemberResolver{
			Kind: common.DeclarationKindFunction,
			Resolve: func(identifier string, targetRange ast.Range, report func(error)) *Member {

				elementType := arrayType.ElementType(false)

				if elementType.IsResourceType() {
					report(
						&InvalidResourceArrayMemberError{
							Name:            identifier,
							DeclarationKind: common.DeclarationKindFunction,
							Range:           targetRange,
						},
					)
				}

				return NewPublicFunctionMember(
					arrayType,
					identifier,
					ArrayAppendAllFunctionType(arrayType),
					arrayTypeAppendAllFunctionDocString,
				)
			},
		}

		members["concat"] = MemberResolver{
			Kind: common.DeclarationKindFunction,
			Resolve: func(identifier string, targetRange ast.Range, report func(error)) *Member {

				// TODO: maybe allow for resource element type

				elementType := arrayType.ElementType(false)

				if elementType.IsResourceType() {
					report(
						&InvalidResourceArrayMemberError{
							Name:            identifier,
							DeclarationKind: common.DeclarationKindFunction,
							Range:           targetRange,
						},
					)
				}

				return NewPublicFunctionMember(
					arrayType,
					identifier,
					ArrayConcatFunctionType(arrayType),
					arrayTypeConcatFunctionDocString,
				)
			},
		}

		members["insert"] = MemberResolver{
			Kind: common.DeclarationKindFunction,
			Resolve: func(identifier string, _ ast.Range, _ func(error)) *Member {

				elementType := arrayType.ElementType(false)

				return NewPublicFunctionMember(
					arrayType,
					identifier,
					ArrayInsertFunctionType(elementType),
					arrayTypeInsertFunctionDocString,
				)
			},
		}

		members["remove"] = MemberResolver{
			Kind: common.DeclarationKindFunction,
			Resolve: func(identifier string, _ ast.Range, _ func(error)) *Member {

				elementType := arrayType.ElementType(false)

				return NewPublicFunctionMember(
					arrayType,
					identifier,
					ArrayRemoveFunctionType(elementType),
					arrayTypeRemoveFunctionDocString,
				)
			},
		}

		members["removeFirst"] = MemberResolver{
			Kind: common.DeclarationKindFunction,
			Resolve: func(identifier string, _ ast.Range, _ func(error)) *Member {

				elementType := arrayType.ElementType(false)

				return NewPublicFunctionMember(
					arrayType,
					identifier,
					ArrayRemoveFirstFunctionType(elementType),

					arrayTypeRemoveFirstFunctionDocString,
				)
			},
		}

		members["removeLast"] = MemberResolver{
			Kind: common.DeclarationKindFunction,
			Resolve: func(identifier string, _ ast.Range, _ func(error)) *Member {

				elementType := arrayType.ElementType(false)

				return NewPublicFunctionMember(
					arrayType,
					identifier,
					ArrayRemoveLastFunctionType(elementType),
					arrayTypeRemoveLastFunctionDocString,
				)
			},
		}
	}

	return withBuiltinMembers(arrayType, members)
}

func ArrayRemoveLastFunctionType(elementType Type) *FunctionType {
	return &FunctionType{
		ReturnTypeAnnotation: NewTypeAnnotation(
			elementType,
		),
	}
}

func ArrayRemoveFirstFunctionType(elementType Type) *FunctionType {
	return &FunctionType{
		ReturnTypeAnnotation: NewTypeAnnotation(
			elementType,
		),
	}
}

func ArrayRemoveFunctionType(elementType Type) *FunctionType {
	return &FunctionType{
		Parameters: []*Parameter{
			{
				Identifier:     "at",
				TypeAnnotation: NewTypeAnnotation(IntegerType),
			},
		},
		ReturnTypeAnnotation: NewTypeAnnotation(
			elementType,
		),
	}
}

func ArrayInsertFunctionType(elementType Type) *FunctionType {
	return &FunctionType{
		Parameters: []*Parameter{
			{
				Identifier:     "at",
				TypeAnnotation: NewTypeAnnotation(IntegerType),
			},
			{
				Label:          ArgumentLabelNotRequired,
				Identifier:     "element",
				TypeAnnotation: NewTypeAnnotation(elementType),
			},
		},
		ReturnTypeAnnotation: NewTypeAnnotation(
			VoidType,
		),
	}
}

func ArrayConcatFunctionType(arrayType Type) *FunctionType {
	typeAnnotation := NewTypeAnnotation(arrayType)
	return &FunctionType{
		Parameters: []*Parameter{
			{
				Label:          ArgumentLabelNotRequired,
				Identifier:     "other",
				TypeAnnotation: typeAnnotation,
			},
		},
		ReturnTypeAnnotation: typeAnnotation,
	}
}

func ArrayContainsFunctionType(elementType Type) *FunctionType {
	return &FunctionType{
		Parameters: []*Parameter{
			{
				Label:          ArgumentLabelNotRequired,
				Identifier:     "element",
				TypeAnnotation: NewTypeAnnotation(elementType),
			},
		},
		ReturnTypeAnnotation: NewTypeAnnotation(
			BoolType,
		),
	}
}

func ArrayAppendAllFunctionType(arrayType Type) *FunctionType {
	return &FunctionType{
		Parameters: []*Parameter{
			{
				Label:          ArgumentLabelNotRequired,
				Identifier:     "other",
				TypeAnnotation: NewTypeAnnotation(arrayType),
			},
		},
		ReturnTypeAnnotation: NewTypeAnnotation(VoidType),
	}
}

func ArrayAppendFunctionType(elementType Type) *FunctionType {
	return &FunctionType{
		Parameters: []*Parameter{
			{
				Label:          ArgumentLabelNotRequired,
				Identifier:     "element",
				TypeAnnotation: NewTypeAnnotation(elementType),
			},
		},
		ReturnTypeAnnotation: NewTypeAnnotation(
			VoidType,
		),
	}
}

// VariableSizedType is a variable sized array type
type VariableSizedType struct {
	Type                Type
	memberResolvers     map[string]MemberResolver
	memberResolversOnce sync.Once
}

func (*VariableSizedType) IsType() {}

func (*VariableSizedType) isArrayType() {}

func (t *VariableSizedType) Tag() TypeTag {
	return ArrayTypeTag
}

func (t *VariableSizedType) String() string {
	return fmt.Sprintf("[%s]", t.Type)
}

func (t *VariableSizedType) QualifiedString() string {
	return fmt.Sprintf("[%s]", t.Type.QualifiedString())
}

func (t *VariableSizedType) ID() TypeID {
	return TypeID(fmt.Sprintf("[%s]", t.Type.ID()))
}

func (t *VariableSizedType) Equal(other Type) bool {
	otherArray, ok := other.(*VariableSizedType)
	if !ok {
		return false
	}

	return t.Type.Equal(otherArray.Type)
}

func (t *VariableSizedType) GetMembers() map[string]MemberResolver {
	t.initializeMemberResolvers()
	return t.memberResolvers
}

func (t *VariableSizedType) initializeMemberResolvers() {
	t.memberResolversOnce.Do(func() {
		t.memberResolvers = getArrayMembers(t)
	})
}

func (t *VariableSizedType) IsResourceType() bool {
	return t.Type.IsResourceType()
}

func (t *VariableSizedType) IsInvalidType() bool {
	return t.Type.IsInvalidType()
}

func (t *VariableSizedType) IsStorable(results map[*Member]bool) bool {
	return t.Type.IsStorable(results)
}

func (t *VariableSizedType) IsExternallyReturnable(results map[*Member]bool) bool {
	return t.Type.IsExternallyReturnable(results)
}

func (t *VariableSizedType) IsImportable(results map[*Member]bool) bool {
	return t.Type.IsImportable(results)
}

func (*VariableSizedType) IsEquatable() bool {
	// TODO:
	return false
}

func (t *VariableSizedType) TypeAnnotationState() TypeAnnotationState {
	return t.Type.TypeAnnotationState()
}

func (t *VariableSizedType) RewriteWithRestrictedTypes() (Type, bool) {
	rewrittenType, rewritten := t.Type.RewriteWithRestrictedTypes()
	if rewritten {
		return &VariableSizedType{
			Type: rewrittenType,
		}, true
	} else {
		return t, false
	}
}

func (*VariableSizedType) isValueIndexableType() bool {
	return true
}

func (*VariableSizedType) AllowsValueIndexingAssignment() bool {
	return true
}

func (t *VariableSizedType) ElementType(_ bool) Type {
	return t.Type
}

func (t *VariableSizedType) IndexingType() Type {
	return IntegerType
}

func (t *VariableSizedType) Unify(
	other Type,
	typeParameters *TypeParameterTypeOrderedMap,
	report func(err error),
	outerRange ast.Range,
) bool {

	otherArray, ok := other.(*VariableSizedType)
	if !ok {
		return false
	}

	return t.Type.Unify(otherArray.Type, typeParameters, report, outerRange)
}

func (t *VariableSizedType) Resolve(typeArguments *TypeParameterTypeOrderedMap) Type {
	newInnerType := t.Type.Resolve(typeArguments)
	if newInnerType == nil {
		return nil
	}

	return &VariableSizedType{
		Type: newInnerType,
	}
}

// ConstantSizedType is a constant sized array type
type ConstantSizedType struct {
	Type                Type
	Size                int64
	memberResolvers     map[string]MemberResolver
	memberResolversOnce sync.Once
}

func (*ConstantSizedType) IsType() {}

func (*ConstantSizedType) isArrayType() {}

func (t *ConstantSizedType) Tag() TypeTag {
	return ArrayTypeTag
}

func (t *ConstantSizedType) String() string {
	return fmt.Sprintf("[%s; %d]", t.Type, t.Size)
}

func (t *ConstantSizedType) QualifiedString() string {
	return fmt.Sprintf("[%s; %d]", t.Type.QualifiedString(), t.Size)
}

func (t *ConstantSizedType) ID() TypeID {
	return TypeID(fmt.Sprintf("[%s;%d]", t.Type.ID(), t.Size))
}

func (t *ConstantSizedType) Equal(other Type) bool {
	otherArray, ok := other.(*ConstantSizedType)
	if !ok {
		return false
	}

	return t.Type.Equal(otherArray.Type) &&
		t.Size == otherArray.Size
}

func (t *ConstantSizedType) GetMembers() map[string]MemberResolver {
	t.initializeMemberResolvers()
	return t.memberResolvers
}

func (t *ConstantSizedType) initializeMemberResolvers() {
	t.memberResolversOnce.Do(func() {
		t.memberResolvers = getArrayMembers(t)
	})
}

func (t *ConstantSizedType) IsResourceType() bool {
	return t.Type.IsResourceType()
}

func (t *ConstantSizedType) IsInvalidType() bool {
	return t.Type.IsInvalidType()
}

func (t *ConstantSizedType) IsStorable(results map[*Member]bool) bool {
	return t.Type.IsStorable(results)
}

func (t *ConstantSizedType) IsExternallyReturnable(results map[*Member]bool) bool {
	return t.Type.IsStorable(results)
}

func (t *ConstantSizedType) IsImportable(results map[*Member]bool) bool {
	return t.Type.IsImportable(results)
}

func (*ConstantSizedType) IsEquatable() bool {
	// TODO:
	return false
}

func (t *ConstantSizedType) TypeAnnotationState() TypeAnnotationState {
	return t.Type.TypeAnnotationState()
}

func (t *ConstantSizedType) RewriteWithRestrictedTypes() (Type, bool) {
	rewrittenType, rewritten := t.Type.RewriteWithRestrictedTypes()
	if rewritten {
		return &ConstantSizedType{
			Type: rewrittenType,
			Size: t.Size,
		}, true
	} else {
		return t, false
	}
}

func (*ConstantSizedType) isValueIndexableType() bool {
	return true
}

func (*ConstantSizedType) AllowsValueIndexingAssignment() bool {
	return true
}

func (t *ConstantSizedType) ElementType(_ bool) Type {
	return t.Type
}

func (t *ConstantSizedType) IndexingType() Type {
	return IntegerType
}

func (t *ConstantSizedType) Unify(
	other Type,
	typeParameters *TypeParameterTypeOrderedMap,
	report func(err error),
	outerRange ast.Range,
) bool {

	otherArray, ok := other.(*ConstantSizedType)
	if !ok {
		return false
	}

	if t.Size != otherArray.Size {
		return false
	}

	return t.Type.Unify(otherArray.Type, typeParameters, report, outerRange)
}

func (t *ConstantSizedType) Resolve(typeArguments *TypeParameterTypeOrderedMap) Type {
	newInnerType := t.Type.Resolve(typeArguments)
	if newInnerType == nil {
		return nil
	}

	return &ConstantSizedType{
		Type: newInnerType,
		Size: t.Size,
	}
}

// Parameter

func formatParameter(spaces bool, label, identifier, typeAnnotation string) string {
	var builder strings.Builder

	if label != "" {
		builder.WriteString(label)
		if spaces {
			builder.WriteRune(' ')
		}
	}

	if identifier != "" {
		builder.WriteString(identifier)
		builder.WriteRune(':')
		if spaces {
			builder.WriteRune(' ')
		}
	}

	builder.WriteString(typeAnnotation)

	return builder.String()
}

type Parameter struct {
	Label          string
	Identifier     string
	TypeAnnotation *TypeAnnotation
}

func (p *Parameter) String() string {
	return formatParameter(
		true,
		p.Label,
		p.Identifier,
		p.TypeAnnotation.String(),
	)
}

func (p *Parameter) QualifiedString() string {
	return formatParameter(
		true,
		p.Label,
		p.Identifier,
		p.TypeAnnotation.QualifiedString(),
	)
}

// EffectiveArgumentLabel returns the effective argument label that
// an argument in a call must use:
// If no argument label is declared for parameter,
// the parameter name is used as the argument label
//
func (p *Parameter) EffectiveArgumentLabel() string {
	if p.Label != "" {
		return p.Label
	}
	return p.Identifier
}

// TypeParameter

type TypeParameter struct {
	Name      string
	TypeBound Type
	Optional  bool
}

func (p TypeParameter) string(typeFormatter func(Type) string) string {
	var builder strings.Builder
	builder.WriteString(p.Name)
	if p.TypeBound != nil {
		builder.WriteString(": ")
		builder.WriteString(typeFormatter(p.TypeBound))
	}
	return builder.String()
}

func (p TypeParameter) String() string {
	return p.string(func(t Type) string {
		return t.String()
	})
}

func (p TypeParameter) QualifiedString() string {
	return p.string(func(t Type) string {
		return t.QualifiedString()
	})
}

func (p TypeParameter) Equal(other *TypeParameter) bool {
	if p.Name != other.Name {
		return false
	}

	if p.TypeBound == nil {
		if other.TypeBound != nil {
			return false
		}
	} else {
		if other.TypeBound == nil ||
			!p.TypeBound.Equal(other.TypeBound) {

			return false
		}
	}

	return p.Optional == other.Optional
}

func (p TypeParameter) checkTypeBound(ty Type, typeRange ast.Range) error {
	if p.TypeBound == nil ||
		p.TypeBound.IsInvalidType() ||
		ty.IsInvalidType() {

		return nil
	}

	if !IsSubType(ty, p.TypeBound) {
		return &TypeMismatchError{
			ExpectedType: p.TypeBound,
			ActualType:   ty,
			Range:        typeRange,
		}
	}

	return nil
}

// Function types

func formatFunctionType(
	spaces bool,
	receiverType string,
	typeParameters []string,
	parameters []string,
	returnTypeAnnotation string,
) string {

	var builder strings.Builder
	builder.WriteRune('(')

	if receiverType != "" {
		builder.WriteString(receiverType)
		builder.WriteRune('#')
	}

	if len(typeParameters) > 0 {
		builder.WriteRune('<')
		for i, typeParameter := range typeParameters {
			if i > 0 {
				builder.WriteRune(',')
				if spaces {
					builder.WriteRune(' ')
				}
			}
			builder.WriteString(typeParameter)
		}
		builder.WriteRune('>')
	}
	builder.WriteRune('(')
	for i, parameter := range parameters {
		if i > 0 {
			builder.WriteRune(',')
			if spaces {
				builder.WriteRune(' ')
			}
		}
		builder.WriteString(parameter)
	}
	builder.WriteString("):")
	if spaces {
		builder.WriteRune(' ')
	}
	builder.WriteString(returnTypeAnnotation)
	builder.WriteRune(')')
	return builder.String()
}

// FunctionType
//
type FunctionType struct {
	ReceiverType             Type
	IsConstructor            bool
	TypeParameters           []*TypeParameter
	Parameters               []*Parameter
	ReturnTypeAnnotation     *TypeAnnotation
	RequiredArgumentCount    *int
	ArgumentExpressionsCheck ArgumentExpressionsCheck
	Members                  *StringMemberOrderedMap
}

func RequiredArgumentCount(count int) *int {
	return &count
}

func (*FunctionType) IsType() {}

<<<<<<< HEAD
func (t *FunctionType) Tag() TypeTag {
	return FunctionTypeTag
}

func (t *FunctionType) InvocationFunctionType() *FunctionType {
	return t
}

=======
>>>>>>> 4348c5d3
func (t *FunctionType) CheckArgumentExpressions(
	checker *Checker,
	argumentExpressions []ast.Expression,
	invocationRange ast.Range,
) {
	if t.ArgumentExpressionsCheck == nil {
		return
	}
	t.ArgumentExpressionsCheck(checker, argumentExpressions, invocationRange)
}

func (t *FunctionType) String() string {

	var receiverType string
	if t.ReceiverType != nil {
		receiverType = t.ReceiverType.String()
	}

	typeParameters := make([]string, len(t.TypeParameters))

	for i, typeParameter := range t.TypeParameters {
		typeParameters[i] = typeParameter.String()
	}

	parameters := make([]string, len(t.Parameters))

	for i, parameter := range t.Parameters {
		parameters[i] = parameter.String()
	}

	returnTypeAnnotation := t.ReturnTypeAnnotation.String()

	return formatFunctionType(
		true,
		receiverType,
		typeParameters,
		parameters,
		returnTypeAnnotation,
	)
}

func (t *FunctionType) QualifiedString() string {

	var receiverType string
	if t.ReceiverType != nil {
		receiverType = t.ReceiverType.QualifiedString()
	}

	typeParameters := make([]string, len(t.TypeParameters))

	for i, typeParameter := range t.TypeParameters {
		typeParameters[i] = typeParameter.QualifiedString()
	}

	parameters := make([]string, len(t.Parameters))

	for i, parameter := range t.Parameters {
		parameters[i] = parameter.QualifiedString()
	}

	returnTypeAnnotation := t.ReturnTypeAnnotation.QualifiedString()

	return formatFunctionType(
		true,
		receiverType,
		typeParameters,
		parameters,
		returnTypeAnnotation,
	)
}

// NOTE: parameter names and argument labels are *not* part of the ID!
func (t *FunctionType) ID() TypeID {

	var receiverType string
	if t.ReceiverType != nil {
		receiverType = string(t.ReceiverType.ID())
	}

	typeParameters := make([]string, len(t.TypeParameters))

	for i, typeParameter := range t.TypeParameters {
		typeParameters[i] = string(typeParameter.TypeBound.ID())
	}

	parameters := make([]string, len(t.Parameters))

	for i, parameter := range t.Parameters {
		parameters[i] = string(parameter.TypeAnnotation.Type.ID())
	}

	returnTypeAnnotation := string(t.ReturnTypeAnnotation.Type.ID())

	return TypeID(
		formatFunctionType(
			false,
			receiverType,
			typeParameters,
			parameters,
			returnTypeAnnotation,
		),
	)
}

// NOTE: parameter names and argument labels are intentionally *not* considered!
func (t *FunctionType) Equal(other Type) bool {
	otherFunction, ok := other.(*FunctionType)
	if !ok {
		return false
	}

	// type parameters

	if len(t.TypeParameters) != len(otherFunction.TypeParameters) {
		return false
	}

	for i, typeParameter := range t.TypeParameters {
		otherTypeParameter := otherFunction.TypeParameters[i]
		if !typeParameter.Equal(otherTypeParameter) {
			return false
		}
	}

	// parameters

	if len(t.Parameters) != len(otherFunction.Parameters) {
		return false
	}

	for i, parameter := range t.Parameters {
		otherParameter := otherFunction.Parameters[i]
		if !parameter.TypeAnnotation.Equal(otherParameter.TypeAnnotation) {
			return false
		}
	}

	// Ensures that a constructor function type is
	// NOT equal to a function type with the same parameters, return type, etc.

	if t.IsConstructor != otherFunction.IsConstructor {
		return false
	}

	// return type

	if !t.ReturnTypeAnnotation.Type.
		Equal(otherFunction.ReturnTypeAnnotation.Type) {
		return false
	}

	// receiver type

	if t.ReceiverType != nil {
		if otherFunction.ReceiverType == nil {
			return false
		}

		if !t.ReceiverType.Equal(otherFunction.ReceiverType) {
			return false
		}

	} else if otherFunction.ReceiverType != nil {
		return false
	}

	// constructors

	if t.IsConstructor != otherFunction.IsConstructor {
		return false
	}

	return true
}

func (t *FunctionType) HasSameArgumentLabels(other *FunctionType) bool {
	if len(t.Parameters) != len(other.Parameters) {
		return false
	}

	for i, parameter := range t.Parameters {
		otherParameter := other.Parameters[i]
		if parameter.EffectiveArgumentLabel() != otherParameter.EffectiveArgumentLabel() {
			return false
		}
	}

	return true
}

func (*FunctionType) IsResourceType() bool {
	return false
}

func (t *FunctionType) IsInvalidType() bool {

	for _, typeParameter := range t.TypeParameters {

		if typeParameter.TypeBound != nil &&
			typeParameter.TypeBound.IsInvalidType() {

			return true
		}
	}

	for _, parameter := range t.Parameters {
		if parameter.TypeAnnotation.Type.IsInvalidType() {
			return true
		}
	}

	return t.ReturnTypeAnnotation.Type.IsInvalidType()
}

func (t *FunctionType) IsStorable(_ map[*Member]bool) bool {
	// Functions cannot be stored, as they cannot be serialized
	return false
}

func (t *FunctionType) IsExternallyReturnable(_ map[*Member]bool) bool {
	// Functions cannot be exported, as they cannot be serialized
	return false
}

func (t *FunctionType) IsImportable(_ map[*Member]bool) bool {
	return false
}

func (*FunctionType) IsEquatable() bool {
	return false
}

func (t *FunctionType) TypeAnnotationState() TypeAnnotationState {

	for _, typeParameter := range t.TypeParameters {
		typeParameterTypeAnnotationState := typeParameter.TypeBound.TypeAnnotationState()
		if typeParameterTypeAnnotationState != TypeAnnotationStateValid {
			return typeParameterTypeAnnotationState
		}
	}

	for _, parameter := range t.Parameters {
		parameterTypeAnnotationState := parameter.TypeAnnotation.TypeAnnotationState()
		if parameterTypeAnnotationState != TypeAnnotationStateValid {
			return parameterTypeAnnotationState
		}
	}

	returnTypeAnnotationState := t.ReturnTypeAnnotation.TypeAnnotationState()
	if returnTypeAnnotationState != TypeAnnotationStateValid {
		return returnTypeAnnotationState
	}

	return TypeAnnotationStateValid
}

func (t *FunctionType) RewriteWithRestrictedTypes() (Type, bool) {
	anyRewritten := false

	rewrittenTypeParameterTypeBounds := map[*TypeParameter]Type{}

	for _, typeParameter := range t.TypeParameters {
		if typeParameter.TypeBound == nil {
			continue
		}

		rewrittenType, rewritten := typeParameter.TypeBound.RewriteWithRestrictedTypes()
		if rewritten {
			anyRewritten = true
			rewrittenTypeParameterTypeBounds[typeParameter] = rewrittenType
		}
	}

	rewrittenParameterTypes := map[*Parameter]Type{}

	for _, parameter := range t.Parameters {
		rewrittenType, rewritten := parameter.TypeAnnotation.Type.RewriteWithRestrictedTypes()
		if rewritten {
			anyRewritten = true
			rewrittenParameterTypes[parameter] = rewrittenType
		}
	}

	rewrittenReturnType, rewritten := t.ReturnTypeAnnotation.Type.RewriteWithRestrictedTypes()
	if rewritten {
		anyRewritten = true
	}

	if anyRewritten {
		var rewrittenTypeParameters []*TypeParameter
		if len(t.TypeParameters) > 0 {
			rewrittenTypeParameters = make([]*TypeParameter, len(t.TypeParameters))
			for i, typeParameter := range t.TypeParameters {
				rewrittenTypeBound, ok := rewrittenTypeParameterTypeBounds[typeParameter]
				if ok {
					rewrittenTypeParameters[i] = &TypeParameter{
						Name:      typeParameter.Name,
						TypeBound: rewrittenTypeBound,
						Optional:  typeParameter.Optional,
					}
				} else {
					rewrittenTypeParameters[i] = typeParameter
				}
			}
		}

		var rewrittenParameters []*Parameter
		if len(t.Parameters) > 0 {
			rewrittenParameters = make([]*Parameter, len(t.Parameters))
			for i, parameter := range t.Parameters {
				rewrittenParameterType, ok := rewrittenParameterTypes[parameter]
				if ok {
					rewrittenParameters[i] = &Parameter{
						Label:          parameter.Label,
						Identifier:     parameter.Identifier,
						TypeAnnotation: NewTypeAnnotation(rewrittenParameterType),
					}
				} else {
					rewrittenParameters[i] = parameter
				}
			}
		}

		return &FunctionType{
			TypeParameters:        rewrittenTypeParameters,
			Parameters:            rewrittenParameters,
			ReturnTypeAnnotation:  NewTypeAnnotation(rewrittenReturnType),
			RequiredArgumentCount: t.RequiredArgumentCount,
		}, true
	} else {
		return t, false
	}
}

func (t *FunctionType) ArgumentLabels() (argumentLabels []string) {

	for _, parameter := range t.Parameters {

		argumentLabel := ArgumentLabelNotRequired
		if parameter.Label != "" {
			argumentLabel = parameter.Label
		} else if parameter.Identifier != "" {
			argumentLabel = parameter.Identifier
		}

		argumentLabels = append(argumentLabels, argumentLabel)
	}

	return
}

func (t *FunctionType) Unify(
	other Type,
	typeParameters *TypeParameterTypeOrderedMap,
	report func(err error),
	outerRange ast.Range,
) (
	result bool,
) {

	otherFunction, ok := other.(*FunctionType)
	if !ok {
		return false
	}

	// TODO: type parameters ?

	if len(t.TypeParameters) > 0 ||
		len(otherFunction.TypeParameters) > 0 {

		return false
	}

	// parameters

	if len(t.Parameters) != len(otherFunction.Parameters) {
		return false
	}

	for i, parameter := range t.Parameters {
		otherParameter := otherFunction.Parameters[i]
		parameterUnified := parameter.TypeAnnotation.Type.Unify(
			otherParameter.TypeAnnotation.Type,
			typeParameters,
			report,
			outerRange,
		)
		result = result || parameterUnified
	}

	// return type

	returnTypeUnified := t.ReturnTypeAnnotation.Type.Unify(
		otherFunction.ReturnTypeAnnotation.Type,
		typeParameters,
		report,
		outerRange,
	)

	result = result || returnTypeUnified

	return
}

func (t *FunctionType) Resolve(typeArguments *TypeParameterTypeOrderedMap) Type {

	// TODO: type parameters ?

	// parameters

	var newParameters []*Parameter

	for _, parameter := range t.Parameters {
		newParameterType := parameter.TypeAnnotation.Type.Resolve(typeArguments)
		if newParameterType == nil {
			return nil
		}

		newParameters = append(newParameters,
			&Parameter{
				Label:          parameter.Label,
				Identifier:     parameter.Identifier,
				TypeAnnotation: NewTypeAnnotation(newParameterType),
			},
		)
	}

	// return type

	newReturnType := t.ReturnTypeAnnotation.Type.Resolve(typeArguments)
	if newReturnType == nil {
		return nil
	}

	return &FunctionType{
		Parameters:            newParameters,
		ReturnTypeAnnotation:  NewTypeAnnotation(newReturnType),
		RequiredArgumentCount: t.RequiredArgumentCount,
	}

}

func (t *FunctionType) GetMembers() map[string]MemberResolver {
	// TODO: optimize
	var members map[string]MemberResolver
	if t.Members != nil {
		members = make(map[string]MemberResolver, t.Members.Len())
		t.Members.Foreach(func(name string, loopMember *Member) {
			// NOTE: don't capture loop variable
			member := loopMember
			members[name] = MemberResolver{
				Kind: member.DeclarationKind,
				Resolve: func(_ string, _ ast.Range, _ func(error)) *Member {
					return member
				},
			}
		})
	}
	return withBuiltinMembers(t, members)
}

type ArgumentExpressionsCheck func(
	checker *Checker,
	argumentExpressions []ast.Expression,
	invocationRange ast.Range,
)

// BaseTypeActivation is the base activation that contains
// the types available in programs
//
var BaseTypeActivation = NewVariableActivation(nil)

func init() {

	types := AllNumberTypes[:]

	types = append(
		types,
		MetaType,
		VoidType,
		AnyStructType,
		AnyResourceType,
		NeverType,
		BoolType,
		CharacterType,
		StringType,
		&AddressType{},
		AuthAccountType,
		PublicAccountType,
		PathType,
		StoragePathType,
		CapabilityPathType,
		PrivatePathType,
		PublicPathType,
		&CapabilityType{},
		DeployedContractType,
		BlockType,
		AccountKeyType,
		PublicKeyType,
		SignatureAlgorithmType,
		HashAlgorithmType,
	)

	for _, ty := range types {
		typeName := ty.String()

		// Check that the type is not accidentally redeclared

		if BaseTypeActivation.Find(typeName) != nil {
			panic(errors.NewUnreachableError())
		}

		BaseTypeActivation.Set(
			typeName,
			baseTypeVariable(typeName, ty),
		)
	}

	// The AST contains empty type annotations, resolve them to Void

	BaseTypeActivation.Set(
		"",
		BaseTypeActivation.Find("Void"),
	)
}

func baseTypeVariable(name string, ty Type) *Variable {
	return &Variable{
		Identifier:      name,
		Type:            ty,
		DeclarationKind: common.DeclarationKindType,
		IsConstant:      true,
		IsBaseValue:     true,
		Access:          ast.AccessPublic,
	}
}

// BaseValueActivation is the base activation that contains
// the values available in programs
//
var BaseValueActivation = NewVariableActivation(nil)

var AllSignedFixedPointTypes = []Type{
	Fix64Type,
}

var AllUnsignedFixedPointTypes = []Type{
	UFix64Type,
}

var AllFixedPointTypes = append(
	append(
		AllUnsignedFixedPointTypes[:],
		AllSignedFixedPointTypes...,
	),
	FixedPointType,
	SignedFixedPointType,
)

var AllSignedIntegerTypes = []Type{
	IntType,
	Int8Type,
	Int16Type,
	Int32Type,
	Int64Type,
	Int128Type,
	Int256Type,
}

var AllUnsignedIntegerTypes = []Type{
	// UInt*
	UIntType,
	UInt8Type,
	UInt16Type,
	UInt32Type,
	UInt64Type,
	UInt128Type,
	UInt256Type,
	// Word*
	Word8Type,
	Word16Type,
	Word32Type,
	Word64Type,
}

var AllIntegerTypes = append(
	append(
		AllUnsignedIntegerTypes[:],
		AllSignedIntegerTypes...,
	),
	IntegerType,
	SignedIntegerType,
)

var AllNumberTypes = append(
	append(
		AllIntegerTypes[:],
		AllFixedPointTypes...,
	),
	NumberType,
	SignedNumberType,
)

const NumberTypeMinFieldName = "min"
const NumberTypeMaxFieldName = "max"

const numberTypeMinFieldDocString = `The minimum integer of this type`
const numberTypeMaxFieldDocString = `The maximum integer of this type`

const fixedPointNumberTypeMinFieldDocString = `The minimum fixed-point value of this type`
const fixedPointNumberTypeMaxFieldDocString = `The maximum fixed-point value of this type`

const numberConversionFunctionDocStringSuffix = `
The value must be within the bounds of this type.
If a value is passed that is outside the bounds, the program aborts.`

func init() {

	// Declare a conversion function for all (leaf) number types

	for _, numberType := range AllNumberTypes {

		switch numberType {
		case NumberType, SignedNumberType,
			IntegerType, SignedIntegerType,
			FixedPointType, SignedFixedPointType:
			continue

		default:
			typeName := numberType.String()

			// Check that the function is not accidentally redeclared

			if BaseValueActivation.Find(typeName) != nil {
				panic(errors.NewUnreachableError())
			}

			functionType := &FunctionType{
				Parameters: []*Parameter{
					{
						Label:          ArgumentLabelNotRequired,
						Identifier:     "value",
						TypeAnnotation: NewTypeAnnotation(NumberType),
					},
				},
				ReturnTypeAnnotation:     NewTypeAnnotation(numberType),
				ArgumentExpressionsCheck: numberFunctionArgumentExpressionsChecker(numberType),
			}

			addMember := func(member *Member) {
				if functionType.Members == nil {
					functionType.Members = NewStringMemberOrderedMap()
				}
				name := member.Identifier.Identifier
				_, exists := functionType.Members.Get(name)
				if exists {
					panic(errors.NewUnreachableError())
				}
				functionType.Members.Set(name, member)
			}

			switch numberType := numberType.(type) {
			case *NumericType:
				if numberType.minInt != nil {
					addMember(NewPublicConstantFieldMember(
						functionType,
						NumberTypeMinFieldName,
						numberType,
						numberTypeMinFieldDocString,
					))
				}

				if numberType.maxInt != nil {
					addMember(NewPublicConstantFieldMember(
						functionType,
						NumberTypeMaxFieldName,
						numberType,
						numberTypeMaxFieldDocString,
					))
				}

			case *FixedPointNumericType:
				if numberType.minInt != nil {
					// If a minimum integer is set, a minimum fractional must be set
					if numberType.minFractional == nil {
						panic(errors.NewUnreachableError())
					}

					addMember(NewPublicConstantFieldMember(
						functionType,
						NumberTypeMinFieldName,
						numberType,
						fixedPointNumberTypeMinFieldDocString,
					))
				}

				if numberType.maxInt != nil {
					// If a maximum integer is set, a maximum fractional must be set
					if numberType.maxFractional == nil {
						panic(errors.NewUnreachableError())
					}

					addMember(NewPublicConstantFieldMember(
						functionType,
						NumberTypeMaxFieldName,
						numberType,
						fixedPointNumberTypeMaxFieldDocString,
					))
				}
			}

			BaseValueActivation.Set(
				typeName,
				baseFunctionVariable(
					typeName,
					functionType,
					numberConversionDocString(
						fmt.Sprintf("the type %s", numberType.String()),
					),
				),
			)
		}
	}
}

func numberConversionDocString(targetDescription string) string {
	return fmt.Sprintf(
		"Converts the given number to %s. %s",
		targetDescription,
		numberConversionFunctionDocStringSuffix,
	)
}

func baseFunctionVariable(name string, ty *FunctionType, docString string) *Variable {
	return &Variable{
		Identifier:      name,
		DeclarationKind: common.DeclarationKindFunction,
		ArgumentLabels:  ty.ArgumentLabels(),
		IsConstant:      true,
		IsBaseValue:     true,
		Type:            ty,
		Access:          ast.AccessPublic,
		DocString:       docString,
	}
}

func init() {

	// Declare a conversion function for the address type

	addressType := &AddressType{}
	typeName := addressType.String()

	// Check that the function is not accidentally redeclared

	if BaseValueActivation.Find(typeName) != nil {
		panic(errors.NewUnreachableError())
	}

	functionType := &FunctionType{
		Parameters: []*Parameter{
			{
				Label:          ArgumentLabelNotRequired,
				Identifier:     "value",
				TypeAnnotation: NewTypeAnnotation(IntegerType),
			},
		},
		ReturnTypeAnnotation: NewTypeAnnotation(addressType),
		ArgumentExpressionsCheck: func(checker *Checker, argumentExpressions []ast.Expression, _ ast.Range) {
			if len(argumentExpressions) < 1 {
				return
			}

			intExpression, ok := argumentExpressions[0].(*ast.IntegerExpression)
			if !ok {
				return
			}

			CheckAddressLiteral(intExpression, checker.report)
		},
	}
	BaseValueActivation.Set(
		typeName,
		baseFunctionVariable(
			typeName,
			functionType,
			numberConversionDocString("an address"),
		),
	)
}

func numberFunctionArgumentExpressionsChecker(targetType Type) ArgumentExpressionsCheck {
	return func(checker *Checker, arguments []ast.Expression, invocationRange ast.Range) {
		if len(arguments) < 1 {
			return
		}

		argument := arguments[0]

		switch argument := argument.(type) {
		case *ast.IntegerExpression:
			if CheckIntegerLiteral(argument, targetType, checker.report) {

				suggestIntegerLiteralConversionReplacement(checker, argument, targetType, invocationRange)
			}

		case *ast.FixedPointExpression:
			if CheckFixedPointLiteral(argument, targetType, checker.report) {

				suggestFixedPointLiteralConversionReplacement(checker, targetType, argument, invocationRange)
			}
		}
	}
}

func init() {

	// Declare a function for the string type.
	// For now it has no parameters and creates an empty string

	typeName := StringType.String()

	// Check that the function is not accidentally redeclared

	if BaseValueActivation.Find(typeName) != nil {
		panic(errors.NewUnreachableError())
	}

	functionType := &FunctionType{
		ReturnTypeAnnotation: NewTypeAnnotation(StringType),
	}

	addMember := func(member *Member) {
		if functionType.Members == nil {
			functionType.Members = NewStringMemberOrderedMap()
		}
		name := member.Identifier.Identifier
		_, exists := functionType.Members.Get(name)
		if exists {
			panic(errors.NewUnreachableError())
		}
		functionType.Members.Set(name, member)
	}

	addMember(NewPublicFunctionMember(
		functionType,
		StringTypeEncodeHexFunctionName,
		StringTypeEncodeHexFunctionType,
		StringTypeEncodeHexFunctionDocString,
	))

	BaseValueActivation.Set(
		typeName,
		baseFunctionVariable(
			typeName,
			functionType,
			"Creates an empty string",
		),
	)
}

var StringTypeEncodeHexFunctionType = &FunctionType{
	Parameters: []*Parameter{
		{
			Label:      ArgumentLabelNotRequired,
			Identifier: "data",
			TypeAnnotation: NewTypeAnnotation(
				ByteArrayType,
			),
		},
	},
	ReturnTypeAnnotation: NewTypeAnnotation(
		StringType,
	),
}

func suggestIntegerLiteralConversionReplacement(
	checker *Checker,
	argument *ast.IntegerExpression,
	targetType Type,
	invocationRange ast.Range,
) {
	negative := argument.Value.Sign() < 0

	if IsSubType(targetType, FixedPointType) {

		// If the integer literal is converted to a fixed-point type,
		// suggest replacing it with a fixed-point literal

		signed := IsSubType(targetType, SignedFixedPointType)

		var hintExpression ast.Expression = &ast.FixedPointExpression{
			Negative:        negative,
			UnsignedInteger: new(big.Int).Abs(argument.Value),
			Fractional:      new(big.Int),
			Scale:           1,
		}

		// If the fixed-point literal is positive
		// and the the target fixed-point type is signed,
		// then a static cast is required

		if !negative && signed {
			hintExpression = &ast.CastingExpression{
				Expression: hintExpression,
				Operation:  ast.OperationCast,
				TypeAnnotation: &ast.TypeAnnotation{
					IsResource: false,
					Type: &ast.NominalType{
						Identifier: ast.Identifier{
							Identifier: targetType.String(),
						},
					},
				},
			}
		}

		checker.hint(
			&ReplacementHint{
				Expression: hintExpression,
				Range:      invocationRange,
			},
		)

	} else if IsSubType(targetType, IntegerType) {

		// If the integer literal is converted to an integer type,
		// suggest replacing it with a fixed-point literal

		var hintExpression ast.Expression = argument

		// If the target type is not `Int`,
		// then a static cast is required,
		// as all integer literals (positive and negative)
		// are inferred to be of type `Int`

		if !IsSubType(targetType, IntType) {
			hintExpression = &ast.CastingExpression{
				Expression: hintExpression,
				Operation:  ast.OperationCast,
				TypeAnnotation: &ast.TypeAnnotation{
					IsResource: false,
					Type: &ast.NominalType{
						Identifier: ast.Identifier{
							Identifier: targetType.String(),
						},
					},
				},
			}
		}

		checker.hint(
			&ReplacementHint{
				Expression: hintExpression,
				Range:      invocationRange,
			},
		)
	}
}

func suggestFixedPointLiteralConversionReplacement(
	checker *Checker,
	targetType Type,
	argument *ast.FixedPointExpression,
	invocationRange ast.Range,
) {
	// If the fixed-point literal is converted to a fixed-point type,
	// suggest replacing it with a fixed-point literal

	if !IsSubType(targetType, FixedPointType) {
		return
	}

	negative := argument.Negative
	signed := IsSubType(targetType, SignedFixedPointType)

	if (!negative && !signed) || (negative && signed) {
		checker.hint(
			&ReplacementHint{
				Expression: argument,
				Range:      invocationRange,
			},
		)
	}
}

func init() {

	typeName := MetaType.String()

	// Check that the function is not accidentally redeclared

	if BaseValueActivation.Find(typeName) != nil {
		panic(errors.NewUnreachableError())
	}

	BaseValueActivation.Set(
		typeName,
		baseFunctionVariable(
			typeName,
			&FunctionType{
				TypeParameters:       []*TypeParameter{{Name: "T"}},
				ReturnTypeAnnotation: NewTypeAnnotation(MetaType),
			},
			"Creates a run-time type representing the given static type as a value",
		),
	)

	BaseValueActivation.Set(
		PublicPathType.String(),
		baseFunctionVariable(
			PublicPathType.String(),
			&FunctionType{
				Parameters: []*Parameter{{
					Identifier:     "identifier",
					TypeAnnotation: NewTypeAnnotation(StringType),
				}},
				ReturnTypeAnnotation: NewTypeAnnotation(&OptionalType{Type: PublicPathType}),
			},
			"Converts the given string into a public path. Returns nil if the string does not specify a public path",
		),
	)

	BaseValueActivation.Set(
		PrivatePathType.String(),
		baseFunctionVariable(
			PrivatePathType.String(),
			&FunctionType{
				Parameters: []*Parameter{{
					Identifier:     "identifier",
					TypeAnnotation: NewTypeAnnotation(StringType),
				}},
				ReturnTypeAnnotation: NewTypeAnnotation(&OptionalType{Type: PrivatePathType}),
			},
			"Converts the given string into a private path. Returns nil if the string does not specify a private path",
		),
	)

	BaseValueActivation.Set(
		StoragePathType.String(),
		baseFunctionVariable(
			StoragePathType.String(),
			&FunctionType{
				Parameters: []*Parameter{{
					Identifier:     "identifier",
					TypeAnnotation: NewTypeAnnotation(StringType),
				}},
				ReturnTypeAnnotation: NewTypeAnnotation(&OptionalType{Type: StoragePathType}),
			},
			"Converts the given string into a storage path. Returns nil if the string does not specify a storage path",
		),
	)

	for _, v := range runtimeTypeConstructors {
		BaseValueActivation.Set(
			v.Name,
			baseFunctionVariable(
				v.Name,
				v.Value,
				v.DocString,
			))
	}
}

// CompositeType

type EnumInfo struct {
	RawType Type
	Cases   []string
}

type CompositeType struct {
	Location   common.Location
	Identifier string
	Kind       common.CompositeKind
	// an internal set of field `ExplicitInterfaceConformances`
	explicitInterfaceConformanceSet     *InterfaceSet
	explicitInterfaceConformanceSetOnce sync.Once
	ExplicitInterfaceConformances       []*InterfaceType
	ImplicitTypeRequirementConformances []*CompositeType
	Members                             *StringMemberOrderedMap
	memberResolvers                     map[string]MemberResolver
	memberResolversOnce                 sync.Once
	Fields                              []string
	// TODO: add support for overloaded initializers
	ConstructorParameters []*Parameter
	nestedTypes           *StringTypeOrderedMap
	containerType         Type
	EnumRawType           Type
	hasComputedMembers    bool

	// Only applicable for native composite types.
	importable bool

	cachedIdentifiers *struct {
		TypeID              TypeID
		QualifiedIdentifier string
	}
	cachedIdentifiersLock sync.RWMutex
}

func (t *CompositeType) Tag() TypeTag {
	return CompositeTypeTag
}

func (t *CompositeType) ExplicitInterfaceConformanceSet() *InterfaceSet {
	t.initializeExplicitInterfaceConformanceSet()
	return t.explicitInterfaceConformanceSet
}

func (t *CompositeType) initializeExplicitInterfaceConformanceSet() {
	t.explicitInterfaceConformanceSetOnce.Do(func() {
		// TODO: also include conformances' conformances recursively
		//   once interface can have conformances

		t.explicitInterfaceConformanceSet = NewInterfaceSet()
		for _, conformance := range t.ExplicitInterfaceConformances {
			t.explicitInterfaceConformanceSet.Add(conformance)
		}
	})
}

func (t *CompositeType) addImplicitTypeRequirementConformance(typeRequirement *CompositeType) {
	t.ImplicitTypeRequirementConformances =
		append(t.ImplicitTypeRequirementConformances, typeRequirement)
}

func (*CompositeType) IsType() {}

func (t *CompositeType) String() string {
	return t.Identifier
}

func (t *CompositeType) QualifiedString() string {
	return t.QualifiedIdentifier()
}

func (t *CompositeType) GetContainerType() Type {
	return t.containerType
}

func (t *CompositeType) SetContainerType(containerType Type) {
	t.checkIdentifiersCached()
	t.containerType = containerType
}

func (t *CompositeType) checkIdentifiersCached() {
	t.cachedIdentifiersLock.Lock()
	defer t.cachedIdentifiersLock.Unlock()

	if t.cachedIdentifiers != nil {
		panic(errors.NewUnreachableError())
	}

	if t.nestedTypes != nil {
		t.nestedTypes.Foreach(checkIdentifiersCached)
	}
}

func checkIdentifiersCached(_ string, typ Type) {
	switch semaType := typ.(type) {
	case *CompositeType:
		semaType.checkIdentifiersCached()
	case *InterfaceType:
		semaType.checkIdentifiersCached()
	}
}

func (t *CompositeType) GetCompositeKind() common.CompositeKind {
	return t.Kind
}

func (t *CompositeType) GetLocation() common.Location {
	return t.Location
}

func (t *CompositeType) QualifiedIdentifier() string {
	t.initializeIdentifiers()
	return t.cachedIdentifiers.QualifiedIdentifier
}

func (t *CompositeType) ID() TypeID {
	t.initializeIdentifiers()
	return t.cachedIdentifiers.TypeID
}

func (t *CompositeType) initializeIdentifiers() {
	t.cachedIdentifiersLock.Lock()
	defer t.cachedIdentifiersLock.Unlock()

	if t.cachedIdentifiers != nil {
		return
	}

	identifier := qualifiedIdentifier(t.Identifier, t.containerType)

	var typeID TypeID
	if t.Location == nil {
		typeID = TypeID(identifier)
	} else {
		typeID = t.Location.TypeID(identifier)
	}

	t.cachedIdentifiers = &struct {
		TypeID              TypeID
		QualifiedIdentifier string
	}{
		TypeID:              typeID,
		QualifiedIdentifier: identifier,
	}
}

func (t *CompositeType) Equal(other Type) bool {
	otherStructure, ok := other.(*CompositeType)
	if !ok {
		return false
	}

	return otherStructure.Kind == t.Kind &&
		otherStructure.ID() == t.ID()
}

func (t *CompositeType) GetMembers() map[string]MemberResolver {
	t.initializeMemberResolvers()
	return t.memberResolvers
}

func (t *CompositeType) IsResourceType() bool {
	return t.Kind == common.CompositeKindResource
}

func (*CompositeType) IsInvalidType() bool {
	return false
}

func (t *CompositeType) IsStorable(results map[*Member]bool) bool {
	if t.hasComputedMembers {
		return false
	}

	// Only structures, resources, and enums can be stored

	switch t.Kind {
	case common.CompositeKindStructure,
		common.CompositeKindResource,
		common.CompositeKindEnum:
		break
	default:
		return false
	}

	// Native/built-in types are not storable for now
	if t.Location == nil {
		return false
	}

	// If this composite type has a member which is non-storable,
	// then the composite type is not storable.

	for pair := t.Members.Oldest(); pair != nil; pair = pair.Next() {
		if !pair.Value.IsStorable(results) {
			return false
		}
	}

	return true
}

func (t *CompositeType) IsImportable(results map[*Member]bool) bool {
	// Use the pre-determined flag for native types
	if t.Location == nil {
		return t.importable
	}

	// Only structures and enums can be imported

	switch t.Kind {
	case common.CompositeKindStructure,
		common.CompositeKindEnum:
		break
	default:
		return false
	}

	// If this composite type has a member which is not importable,
	// then the composite type is not importable.

	for pair := t.Members.Oldest(); pair != nil; pair = pair.Next() {
		if !pair.Value.IsImportable(results) {
			return false
		}
	}

	return true
}

func (t *CompositeType) IsExternallyReturnable(results map[*Member]bool) bool {
	// Only structures, resources, and enums can be stored

	switch t.Kind {
	case common.CompositeKindStructure,
		common.CompositeKindResource,
		common.CompositeKindEnum:
		break
	default:
		return false
	}

	// If this composite type has a member which is not externally returnable,
	// then the composite type is not externally returnable.

	for p := t.Members.Oldest(); p != nil; p = p.Next() {
		if !p.Value.IsExternallyReturnable(results) {
			return false
		}
	}

	return true
}

func (t *CompositeType) IsEquatable() bool {
	// TODO: add support for more composite kinds
	return t.Kind == common.CompositeKindEnum
}

func (*CompositeType) TypeAnnotationState() TypeAnnotationState {
	return TypeAnnotationStateValid
}

func (t *CompositeType) RewriteWithRestrictedTypes() (result Type, rewritten bool) {
	return t, false
}

func (t *CompositeType) InterfaceType() *InterfaceType {
	return &InterfaceType{
		Location:              t.Location,
		Identifier:            t.Identifier,
		CompositeKind:         t.Kind,
		Members:               t.Members,
		Fields:                t.Fields,
		InitializerParameters: t.ConstructorParameters,
		containerType:         t.containerType,
		nestedTypes:           t.nestedTypes,
	}
}

func (t *CompositeType) TypeRequirements() []*CompositeType {

	var typeRequirements []*CompositeType

	if containerComposite, ok := t.containerType.(*CompositeType); ok {
		for _, conformance := range containerComposite.ExplicitInterfaceConformances {
			ty, ok := conformance.nestedTypes.Get(t.Identifier)
			if !ok {
				continue
			}

			typeRequirement, ok := ty.(*CompositeType)
			if !ok {
				continue
			}

			typeRequirements = append(typeRequirements, typeRequirement)
		}
	}

	return typeRequirements
}

func (*CompositeType) Unify(_ Type, _ *TypeParameterTypeOrderedMap, _ func(err error), _ ast.Range) bool {
	// TODO:
	return false
}

func (t *CompositeType) Resolve(_ *TypeParameterTypeOrderedMap) Type {
	return t
}

func (*CompositeType) isContainerType() bool {
	return true
}

func (t *CompositeType) GetNestedTypes() *StringTypeOrderedMap {
	return t.nestedTypes
}

func (t *CompositeType) initializeMemberResolvers() {
	t.memberResolversOnce.Do(func() {
		members := make(map[string]MemberResolver, t.Members.Len())

		t.Members.Foreach(func(name string, loopMember *Member) {
			// NOTE: don't capture loop variable
			member := loopMember
			members[name] = MemberResolver{
				Kind: member.DeclarationKind,
				Resolve: func(_ string, _ ast.Range, _ func(error)) *Member {
					return member
				},
			}
		})

		// Check conformances.
		// If this composite type results from a normal composite declaration,
		// it must have members declared for all interfaces it conforms to.
		// However, if this composite type is a type requirement,
		// it acts like an interface and does not have to declare members.

		t.ExplicitInterfaceConformanceSet().
			ForEach(func(conformance *InterfaceType) {
				for name, resolver := range conformance.GetMembers() { //nolint:maprangecheck
					if _, ok := members[name]; !ok {
						members[name] = resolver
					}
				}
			})

		t.memberResolvers = withBuiltinMembers(t, members)
	})
}

// Member

type Member struct {
	ContainerType  Type
	Access         ast.Access
	Identifier     ast.Identifier
	TypeAnnotation *TypeAnnotation
	// TODO: replace with dedicated MemberKind enum
	DeclarationKind common.DeclarationKind
	VariableKind    ast.VariableKind
	ArgumentLabels  []string
	// Predeclared fields can be considered initialized
	Predeclared bool
	// IgnoreInSerialization fields are ignored in serialization
	IgnoreInSerialization bool
	DocString             string
}

func NewPublicFunctionMember(
	containerType Type,
	identifier string,
	functionType *FunctionType,
	docString string,
) *Member {

	return &Member{
		ContainerType:   containerType,
		Access:          ast.AccessPublic,
		Identifier:      ast.Identifier{Identifier: identifier},
		DeclarationKind: common.DeclarationKindFunction,
		VariableKind:    ast.VariableKindConstant,
		TypeAnnotation:  NewTypeAnnotation(functionType),
		ArgumentLabels:  functionType.ArgumentLabels(),
		DocString:       docString,
	}
}

func NewPublicConstantFieldMember(
	containerType Type,
	identifier string,
	fieldType Type,
	docString string,
) *Member {
	return &Member{
		ContainerType:   containerType,
		Access:          ast.AccessPublic,
		Identifier:      ast.Identifier{Identifier: identifier},
		DeclarationKind: common.DeclarationKindField,
		VariableKind:    ast.VariableKindConstant,
		TypeAnnotation:  NewTypeAnnotation(fieldType),
		DocString:       docString,
	}
}

// IsStorable returns whether a member is a storable field
func (m *Member) IsStorable(results map[*Member]bool) (result bool) {
	test := func(t Type) bool {
		return t.IsStorable(results)
	}
	return m.testType(test, results)
}

// IsExternallyReturnable returns whether a member is externally returnable
func (m *Member) IsExternallyReturnable(results map[*Member]bool) (result bool) {
	test := func(t Type) bool {
		return t.IsExternallyReturnable(results)
	}
	return m.testType(test, results)
}

// IsImportable returns whether a member can be imported to a program
func (m *Member) IsImportable(results map[*Member]bool) (result bool) {
	test := func(t Type) bool {
		return t.IsImportable(results)
	}
	return m.testType(test, results)
}

// IsValidEventParameterType returns whether has a valid event parameter type
func (m *Member) IsValidEventParameterType(results map[*Member]bool) bool {
	test := func(t Type) bool {
		return IsValidEventParameterType(t, results)
	}
	return m.testType(test, results)
}

func (m *Member) testType(test func(Type) bool, results map[*Member]bool) (result bool) {

	// Prevent a potential stack overflow due to cyclic declarations
	// by keeping track of the result for each member

	// If a result for the member is available, return it,
	// instead of checking the type

	var ok bool
	if result, ok = results[m]; ok {
		return result
	}

	// Temporarily assume the member passes the test while it's type is tested.
	// If a recursive call occurs, the check for an existing result will prevent infinite recursion

	results[m] = true

	result = func() bool {
		// Skip checking predeclared members

		if m.Predeclared {
			return true
		}

		if m.DeclarationKind == common.DeclarationKindField {

			fieldType := m.TypeAnnotation.Type

			if !fieldType.IsInvalidType() && !test(fieldType) {
				return false
			}
		}

		return true
	}()

	results[m] = result
	return result
}

// InterfaceType

type InterfaceType struct {
	Location            common.Location
	Identifier          string
	CompositeKind       common.CompositeKind
	Members             *StringMemberOrderedMap
	memberResolvers     map[string]MemberResolver
	memberResolversOnce sync.Once
	Fields              []string
	// TODO: add support for overloaded initializers
	InitializerParameters []*Parameter
	containerType         Type
	nestedTypes           *StringTypeOrderedMap
	cachedIdentifiers     *struct {
		TypeID              TypeID
		QualifiedIdentifier string
	}
	cachedIdentifiersLock sync.RWMutex
}

func (*InterfaceType) IsType() {}

func (t *InterfaceType) Tag() TypeTag {
	return InterfaceTypeTag
}

func (t *InterfaceType) String() string {
	return t.Identifier
}

func (t *InterfaceType) QualifiedString() string {
	return t.QualifiedIdentifier()
}

func (t *InterfaceType) GetContainerType() Type {
	return t.containerType
}

func (t *InterfaceType) SetContainerType(containerType Type) {
	t.checkIdentifiersCached()
	t.containerType = containerType
}

func (t *InterfaceType) checkIdentifiersCached() {
	t.cachedIdentifiersLock.Lock()
	defer t.cachedIdentifiersLock.Unlock()

	if t.cachedIdentifiers != nil {
		panic(errors.NewUnreachableError())
	}

	if t.nestedTypes != nil {
		t.nestedTypes.Foreach(checkIdentifiersCached)
	}
}

func (t *InterfaceType) GetCompositeKind() common.CompositeKind {
	return t.CompositeKind
}

func (t *InterfaceType) GetLocation() common.Location {
	return t.Location
}

func (t *InterfaceType) QualifiedIdentifier() string {
	t.initializeIdentifiers()
	return t.cachedIdentifiers.QualifiedIdentifier
}

func (t *InterfaceType) ID() TypeID {
	t.initializeIdentifiers()
	return t.cachedIdentifiers.TypeID
}

func (t *InterfaceType) initializeIdentifiers() {
	t.cachedIdentifiersLock.Lock()
	defer t.cachedIdentifiersLock.Unlock()

	if t.cachedIdentifiers != nil {
		return
	}

	identifier := qualifiedIdentifier(t.Identifier, t.containerType)

	var typeID TypeID
	if t.Location == nil {
		typeID = TypeID(identifier)
	} else {
		typeID = t.Location.TypeID(identifier)
	}

	t.cachedIdentifiers = &struct {
		TypeID              TypeID
		QualifiedIdentifier string
	}{
		TypeID:              typeID,
		QualifiedIdentifier: identifier,
	}
}

func (t *InterfaceType) Equal(other Type) bool {
	otherInterface, ok := other.(*InterfaceType)
	if !ok {
		return false
	}

	return otherInterface.CompositeKind == t.CompositeKind &&
		otherInterface.ID() == t.ID()
}

func (t *InterfaceType) GetMembers() map[string]MemberResolver {
	t.initializeMemberResolvers()
	return t.memberResolvers
}

func (t *InterfaceType) initializeMemberResolvers() {
	t.memberResolversOnce.Do(func() {
		members := make(map[string]MemberResolver, t.Members.Len())
		t.Members.Foreach(func(name string, loopMember *Member) {
			// NOTE: don't capture loop variable
			member := loopMember
			members[name] = MemberResolver{
				Kind: member.DeclarationKind,
				Resolve: func(_ string, _ ast.Range, _ func(error)) *Member {
					return member
				},
			}
		})

		t.memberResolvers = withBuiltinMembers(t, members)
	})
}

func (t *InterfaceType) IsResourceType() bool {
	return t.CompositeKind == common.CompositeKindResource
}

func (t *InterfaceType) IsInvalidType() bool {
	return false
}

func (t *InterfaceType) IsStorable(results map[*Member]bool) bool {

	// If this interface type has a member which is non-storable,
	// then the interface type is not storable.

	for pair := t.Members.Oldest(); pair != nil; pair = pair.Next() {
		if !pair.Value.IsStorable(results) {
			return false
		}
	}

	return true
}

func (t *InterfaceType) IsExternallyReturnable(results map[*Member]bool) bool {

	if t.CompositeKind != common.CompositeKindStructure {
		return false
	}

	// If this interface type has a member which is not externally returnable,
	// then the interface type is not externally returnable.

	for pair := t.Members.Oldest(); pair != nil; pair = pair.Next() {
		if !pair.Value.IsExternallyReturnable(results) {
			return false
		}
	}

	return true
}

func (t *InterfaceType) IsImportable(results map[*Member]bool) bool {
	if t.CompositeKind != common.CompositeKindStructure {
		return false
	}

	// If this interface type has a member which is not importable,
	// then the interface type is not importable.

	for pair := t.Members.Oldest(); pair != nil; pair = pair.Next() {
		if !pair.Value.IsImportable(results) {
			return false
		}
	}

	return true
}

func (*InterfaceType) IsEquatable() bool {
	// TODO:
	return false
}

func (*InterfaceType) TypeAnnotationState() TypeAnnotationState {
	return TypeAnnotationStateValid
}

func (t *InterfaceType) RewriteWithRestrictedTypes() (Type, bool) {
	switch t.CompositeKind {
	case common.CompositeKindResource:
		return &RestrictedType{
			Type:         AnyResourceType,
			Restrictions: []*InterfaceType{t},
		}, true

	case common.CompositeKindStructure:
		return &RestrictedType{
			Type:         AnyStructType,
			Restrictions: []*InterfaceType{t},
		}, true

	default:
		return t, false
	}
}

func (*InterfaceType) Unify(_ Type, _ *TypeParameterTypeOrderedMap, _ func(err error), _ ast.Range) bool {
	// TODO:
	return false
}

func (t *InterfaceType) Resolve(_ *TypeParameterTypeOrderedMap) Type {
	return t
}

func (*InterfaceType) isContainerType() bool {
	return true
}

func (t *InterfaceType) GetNestedTypes() *StringTypeOrderedMap {
	return t.nestedTypes
}

// DictionaryType consists of the key and value type
// for all key-value pairs in the dictionary:
// All keys have to be a subtype of the key type,
// and all values have to be a subtype of the value type.

type DictionaryType struct {
	KeyType             Type
	ValueType           Type
	memberResolvers     map[string]MemberResolver
	memberResolversOnce sync.Once
}

func (*DictionaryType) IsType() {}

func (t *DictionaryType) Tag() TypeTag {
	return DictionaryTypeTag
}

func (t *DictionaryType) String() string {
	return fmt.Sprintf(
		"{%s: %s}",
		t.KeyType,
		t.ValueType,
	)
}

func (t *DictionaryType) QualifiedString() string {
	return fmt.Sprintf(
		"{%s: %s}",
		t.KeyType.QualifiedString(),
		t.ValueType.QualifiedString(),
	)
}

func (t *DictionaryType) ID() TypeID {
	return TypeID(fmt.Sprintf(
		"{%s:%s}",
		t.KeyType.ID(),
		t.ValueType.ID(),
	))
}

func (t *DictionaryType) Equal(other Type) bool {
	otherDictionary, ok := other.(*DictionaryType)
	if !ok {
		return false
	}

	return otherDictionary.KeyType.Equal(t.KeyType) &&
		otherDictionary.ValueType.Equal(t.ValueType)
}

func (t *DictionaryType) IsResourceType() bool {
	return t.KeyType.IsResourceType() ||
		t.ValueType.IsResourceType()
}

func (t *DictionaryType) IsInvalidType() bool {
	return t.KeyType.IsInvalidType() ||
		t.ValueType.IsInvalidType()
}

func (t *DictionaryType) IsStorable(results map[*Member]bool) bool {
	return t.KeyType.IsStorable(results) &&
		t.ValueType.IsStorable(results)
}

func (t *DictionaryType) IsExternallyReturnable(results map[*Member]bool) bool {
	return t.KeyType.IsExternallyReturnable(results) &&
		t.ValueType.IsExternallyReturnable(results)
}

func (t *DictionaryType) IsImportable(results map[*Member]bool) bool {
	return t.KeyType.IsImportable(results) &&
		t.ValueType.IsImportable(results)
}

func (*DictionaryType) IsEquatable() bool {
	// TODO:
	return false
}

func (t *DictionaryType) TypeAnnotationState() TypeAnnotationState {
	keyTypeAnnotationState := t.KeyType.TypeAnnotationState()
	if keyTypeAnnotationState != TypeAnnotationStateValid {
		return keyTypeAnnotationState
	}

	valueTypeAnnotationState := t.ValueType.TypeAnnotationState()
	if valueTypeAnnotationState != TypeAnnotationStateValid {
		return valueTypeAnnotationState
	}

	return TypeAnnotationStateValid
}

func (t *DictionaryType) RewriteWithRestrictedTypes() (Type, bool) {
	rewrittenKeyType, keyTypeRewritten := t.KeyType.RewriteWithRestrictedTypes()
	rewrittenValueType, valueTypeRewritten := t.ValueType.RewriteWithRestrictedTypes()
	rewritten := keyTypeRewritten || valueTypeRewritten
	if rewritten {
		return &DictionaryType{
			KeyType:   rewrittenKeyType,
			ValueType: rewrittenValueType,
		}, true
	} else {
		return t, false
	}
}

const dictionaryTypeContainsKeyFunctionDocString = `
Returns true if the given key is in the dictionary
`

const dictionaryTypeLengthFieldDocString = `
The number of entries in the dictionary
`

const dictionaryTypeKeysFieldDocString = `
An array containing all keys of the dictionary
`

const dictionaryTypeValuesFieldDocString = `
An array containing all values of the dictionary
`

const dictionaryTypeInsertFunctionDocString = `
Inserts the given value into the dictionary under the given key.

Returns the previous value as an optional if the dictionary contained the key, or nil if the dictionary did not contain the key
`

const dictionaryTypeRemoveFunctionDocString = `
Removes the value for the given key from the dictionary.

Returns the value as an optional if the dictionary contained the key, or nil if the dictionary did not contain the key
`

func (t *DictionaryType) GetMembers() map[string]MemberResolver {
	t.initializeMemberResolvers()
	return t.memberResolvers
}

func (t *DictionaryType) initializeMemberResolvers() {
	t.memberResolversOnce.Do(func() {

		t.memberResolvers = withBuiltinMembers(t, map[string]MemberResolver{
			"containsKey": {
				Kind: common.DeclarationKindFunction,
				Resolve: func(identifier string, targetRange ast.Range, report func(error)) *Member {

					return NewPublicFunctionMember(
						t,
						identifier,
						DictionaryContainsKeyFunctionType(t),
						dictionaryTypeContainsKeyFunctionDocString,
					)
				},
			},
			"length": {
				Kind: common.DeclarationKindField,
				Resolve: func(identifier string, _ ast.Range, _ func(error)) *Member {
					return NewPublicConstantFieldMember(
						t,
						identifier,
						IntType,
						dictionaryTypeLengthFieldDocString,
					)
				},
			},
			"keys": {
				Kind: common.DeclarationKindField,
				Resolve: func(identifier string, targetRange ast.Range, report func(error)) *Member {
					// TODO: maybe allow for resource key type

					if t.KeyType.IsResourceType() {
						report(
							&InvalidResourceDictionaryMemberError{
								Name:            identifier,
								DeclarationKind: common.DeclarationKindField,
								Range:           targetRange,
							},
						)
					}

					return NewPublicConstantFieldMember(
						t,
						identifier,
						&VariableSizedType{Type: t.KeyType},
						dictionaryTypeKeysFieldDocString,
					)
				},
			},
			"values": {
				Kind: common.DeclarationKindField,
				Resolve: func(identifier string, targetRange ast.Range, report func(error)) *Member {
					// TODO: maybe allow for resource value type

					if t.ValueType.IsResourceType() {
						report(
							&InvalidResourceDictionaryMemberError{
								Name:            identifier,
								DeclarationKind: common.DeclarationKindField,
								Range:           targetRange,
							},
						)
					}

					return NewPublicConstantFieldMember(
						t,
						identifier,
						&VariableSizedType{Type: t.ValueType},
						dictionaryTypeValuesFieldDocString,
					)
				},
			},
			"insert": {
				Kind: common.DeclarationKindFunction,
				Resolve: func(identifier string, _ ast.Range, _ func(error)) *Member {
					return NewPublicFunctionMember(t,
						identifier,
						DictionaryInsertFunctionType(t),
						dictionaryTypeInsertFunctionDocString,
					)
				},
			},
			"remove": {
				Kind: common.DeclarationKindFunction,
				Resolve: func(identifier string, _ ast.Range, _ func(error)) *Member {
					return NewPublicFunctionMember(t,
						identifier,
						DictionaryRemoveFunctionType(t),
						dictionaryTypeRemoveFunctionDocString,
					)
				},
			},
		})
	})
}

func DictionaryContainsKeyFunctionType(t *DictionaryType) *FunctionType {
	return &FunctionType{
		Parameters: []*Parameter{
			{
				Label:          ArgumentLabelNotRequired,
				Identifier:     "key",
				TypeAnnotation: NewTypeAnnotation(t.KeyType),
			},
		},
		ReturnTypeAnnotation: NewTypeAnnotation(
			BoolType,
		),
	}
}

func DictionaryInsertFunctionType(t *DictionaryType) *FunctionType {
	return &FunctionType{
		Parameters: []*Parameter{
			{
				Identifier:     "key",
				TypeAnnotation: NewTypeAnnotation(t.KeyType),
			},
			{
				Label:          ArgumentLabelNotRequired,
				Identifier:     "value",
				TypeAnnotation: NewTypeAnnotation(t.ValueType),
			},
		},
		ReturnTypeAnnotation: NewTypeAnnotation(
			&OptionalType{
				Type: t.ValueType,
			},
		),
	}
}

func DictionaryRemoveFunctionType(t *DictionaryType) *FunctionType {
	return &FunctionType{
		Parameters: []*Parameter{
			{
				Identifier:     "key",
				TypeAnnotation: NewTypeAnnotation(t.KeyType),
			},
		},
		ReturnTypeAnnotation: NewTypeAnnotation(
			&OptionalType{
				Type: t.ValueType,
			},
		),
	}
}

func (*DictionaryType) isValueIndexableType() bool {
	return true
}

func (t *DictionaryType) ElementType(_ bool) Type {
	return &OptionalType{Type: t.ValueType}
}

func (*DictionaryType) AllowsValueIndexingAssignment() bool {
	return true
}

func (t *DictionaryType) IndexingType() Type {
	return t.KeyType
}

type DictionaryEntryType struct {
	KeyType   Type
	ValueType Type
}

func (t *DictionaryType) Unify(
	other Type,
	typeParameters *TypeParameterTypeOrderedMap,
	report func(err error),
	outerRange ast.Range,
) bool {

	otherDictionary, ok := other.(*DictionaryType)
	if !ok {
		return false
	}

	keyUnified := t.KeyType.Unify(otherDictionary.KeyType, typeParameters, report, outerRange)
	valueUnified := t.ValueType.Unify(otherDictionary.ValueType, typeParameters, report, outerRange)
	return keyUnified || valueUnified
}

func (t *DictionaryType) Resolve(typeArguments *TypeParameterTypeOrderedMap) Type {
	newKeyType := t.KeyType.Resolve(typeArguments)
	if newKeyType == nil {
		return nil
	}

	newValueType := t.ValueType.Resolve(typeArguments)
	if newValueType == nil {
		return nil
	}

	return &DictionaryType{
		KeyType:   newKeyType,
		ValueType: newValueType,
	}
}

// ReferenceType represents the reference to a value
type ReferenceType struct {
	Authorized bool
	Type       Type
}

func (*ReferenceType) IsType() {}

func (t *ReferenceType) Tag() TypeTag {
	return ReferenceTypeTag
}

func (t *ReferenceType) string(typeFormatter func(Type) string) string {
	if t.Type == nil {
		return "reference"
	}
	var builder strings.Builder
	if t.Authorized {
		builder.WriteString("auth ")
	}
	builder.WriteRune('&')
	builder.WriteString(typeFormatter(t.Type))
	return builder.String()
}

func (t *ReferenceType) String() string {
	return t.string(func(ty Type) string {
		return ty.String()
	})
}

func (t *ReferenceType) QualifiedString() string {
	return t.string(func(ty Type) string {
		return ty.QualifiedString()
	})
}

func (t *ReferenceType) ID() TypeID {
	return TypeID(
		t.string(func(ty Type) string {
			return string(ty.ID())
		}),
	)
}

func (t *ReferenceType) Equal(other Type) bool {
	otherReference, ok := other.(*ReferenceType)
	if !ok {
		return false
	}

	if t.Authorized != otherReference.Authorized {
		return false
	}

	return t.Type.Equal(otherReference.Type)
}

func (t *ReferenceType) IsResourceType() bool {
	return false
}

func (t *ReferenceType) IsInvalidType() bool {
	return t.Type.IsInvalidType()
}

func (t *ReferenceType) IsStorable(_ map[*Member]bool) bool {
	return false
}

func (t *ReferenceType) IsExternallyReturnable(_ map[*Member]bool) bool {
	return true
}

func (t *ReferenceType) IsImportable(_ map[*Member]bool) bool {
	return false
}

func (*ReferenceType) IsEquatable() bool {
	return true
}

func (*ReferenceType) TypeAnnotationState() TypeAnnotationState {
	return TypeAnnotationStateValid
}

func (t *ReferenceType) RewriteWithRestrictedTypes() (Type, bool) {
	rewrittenType, rewritten := t.Type.RewriteWithRestrictedTypes()
	if rewritten {
		return &ReferenceType{
			Authorized: t.Authorized,
			Type:       rewrittenType,
		}, true
	} else {
		return t, false
	}
}

func (t *ReferenceType) GetMembers() map[string]MemberResolver {
	return t.Type.GetMembers()
}

func (t *ReferenceType) isValueIndexableType() bool {
	referencedType, ok := t.Type.(ValueIndexableType)
	if !ok {
		return false
	}
	return referencedType.isValueIndexableType()
}

func (t *ReferenceType) AllowsValueIndexingAssignment() bool {
	referencedType, ok := t.Type.(ValueIndexableType)
	if !ok {
		return false
	}
	return referencedType.AllowsValueIndexingAssignment()
}

func (t *ReferenceType) ElementType(isAssignment bool) Type {
	referencedType, ok := t.Type.(ValueIndexableType)
	if !ok {
		return nil
	}
	return referencedType.ElementType(isAssignment)
}

func (t *ReferenceType) IndexingType() Type {
	referencedType, ok := t.Type.(ValueIndexableType)
	if !ok {
		return nil
	}
	return referencedType.IndexingType()
}

func (*ReferenceType) Unify(_ Type, _ *TypeParameterTypeOrderedMap, _ func(err error), _ ast.Range) bool {
	// TODO:
	return false
}

func (t *ReferenceType) Resolve(_ *TypeParameterTypeOrderedMap) Type {
	// TODO:
	return t
}

// AddressType represents the address type
type AddressType struct{}

func (*AddressType) IsType() {}

func (t *AddressType) Tag() TypeTag {
	return AddressTypeTag
}

func (*AddressType) String() string {
	return "Address"
}

func (*AddressType) QualifiedString() string {
	return "Address"
}

func (*AddressType) ID() TypeID {
	return "Address"
}

func (*AddressType) Equal(other Type) bool {
	_, ok := other.(*AddressType)
	return ok
}

func (*AddressType) IsResourceType() bool {
	return false
}

func (*AddressType) IsInvalidType() bool {
	return false
}

func (*AddressType) IsStorable(_ map[*Member]bool) bool {
	return true
}

func (*AddressType) IsExternallyReturnable(_ map[*Member]bool) bool {
	return true
}

func (t *AddressType) IsImportable(_ map[*Member]bool) bool {
	return true
}

func (*AddressType) IsEquatable() bool {
	return true
}

func (*AddressType) TypeAnnotationState() TypeAnnotationState {
	return TypeAnnotationStateValid
}

func (t *AddressType) RewriteWithRestrictedTypes() (Type, bool) {
	return t, false
}

var AddressTypeMinIntBig = new(big.Int)
var AddressTypeMaxIntBig = new(big.Int).SetUint64(math.MaxUint64)

func (*AddressType) MinInt() *big.Int {
	return AddressTypeMinIntBig
}

func (*AddressType) MaxInt() *big.Int {
	return AddressTypeMaxIntBig
}

func (*AddressType) Unify(_ Type, _ *TypeParameterTypeOrderedMap, _ func(err error), _ ast.Range) bool {
	return false
}

func (t *AddressType) Resolve(_ *TypeParameterTypeOrderedMap) Type {
	return t
}

const AddressTypeToBytesFunctionName = `toBytes`

var AddressTypeToBytesFunctionType = &FunctionType{
	ReturnTypeAnnotation: NewTypeAnnotation(
		ByteArrayType,
	),
}

const addressTypeToBytesFunctionDocString = `
Returns an array containing the byte representation of the address
`

func (t *AddressType) GetMembers() map[string]MemberResolver {
	return withBuiltinMembers(t, map[string]MemberResolver{
		AddressTypeToBytesFunctionName: {
			Resolve: func(identifier string, _ ast.Range, _ func(error)) *Member {
				return NewPublicFunctionMember(
					t,
					identifier,
					AddressTypeToBytesFunctionType,
					addressTypeToBytesFunctionDocString,
				)
			},
		},
	})
}

// IsSubType determines if the given subtype is a subtype
// of the given supertype.
//
// Types are subtypes of themselves.
//
func IsSubType(subType Type, superType Type) bool {

	if subType.Equal(superType) {
		return true
	}

	return checkSubTypeWithoutEquality(subType, superType)
}

// IsProperSubType is similar to IsSubType,
// i.e. it determines if the given subtype is a subtype
// of the given supertype, but returns false
// if the subtype and supertype refer to the same type.
//
func IsProperSubType(subType Type, superType Type) bool {

	if subType.Equal(superType) {
		return false
	}

	return checkSubTypeWithoutEquality(subType, superType)
}

// checkSubTypeWithoutEquality determines if the given subtype
// is a subtype of the given supertype, BUT it does NOT check
// the equality of the two types, so does NOT return a specific
// value when the two types are equal or are not.
//
// Consider using IsSubType or IsProperSubType
//
func checkSubTypeWithoutEquality(subType Type, superType Type) bool {

	if subType == NeverType {
		return true
	}

	switch superType {
	case AnyType:
		return true

	case AnyStructType:
		if subType.IsResourceType() {
			return false
		}
		return subType != AnyType

	case AnyResourceType:
		return subType.IsResourceType()

	case NumberType:
		switch subType {
		case NumberType, SignedNumberType:
			return true
		}

		return IsSubType(subType, IntegerType) ||
			IsSubType(subType, FixedPointType)

	case SignedNumberType:
		if subType == SignedNumberType {
			return true
		}

		return IsSubType(subType, SignedIntegerType) ||
			IsSubType(subType, SignedFixedPointType)

	case IntegerType:
		switch subType {
		case IntegerType, SignedIntegerType,
			UIntType,
			UInt8Type, UInt16Type, UInt32Type, UInt64Type, UInt128Type, UInt256Type,
			Word8Type, Word16Type, Word32Type, Word64Type:

			return true

		default:
			return IsSubType(subType, SignedIntegerType)
		}

	case SignedIntegerType:
		switch subType {
		case SignedIntegerType,
			IntType,
			Int8Type, Int16Type, Int32Type, Int64Type, Int128Type, Int256Type:

			return true

		default:
			return false
		}

	case FixedPointType:
		switch subType {
		case FixedPointType, SignedFixedPointType,
			UFix64Type:

			return true

		default:
			return IsSubType(subType, SignedFixedPointType)
		}

	case SignedFixedPointType:
		switch subType {
		case SignedFixedPointType, Fix64Type:
			return true

		default:
			return false
		}
	}

	switch typedSuperType := superType.(type) {
	case *OptionalType:
		optionalSubType, ok := subType.(*OptionalType)
		if !ok {
			// T <: U? if T <: U
			return IsSubType(subType, typedSuperType.Type)
		}
		// Optionals are covariant: T? <: U? if T <: U
		return IsSubType(optionalSubType.Type, typedSuperType.Type)

	case *DictionaryType:
		typedSubType, ok := subType.(*DictionaryType)
		if !ok {
			return false
		}

		return IsSubType(typedSubType.KeyType, typedSuperType.KeyType) &&
			IsSubType(typedSubType.ValueType, typedSuperType.ValueType)

	case *VariableSizedType:
		typedSubType, ok := subType.(*VariableSizedType)
		if !ok {
			return false
		}

		return IsSubType(
			typedSubType.ElementType(false),
			typedSuperType.ElementType(false),
		)

	case *ConstantSizedType:
		typedSubType, ok := subType.(*ConstantSizedType)
		if !ok {
			return false
		}

		if typedSubType.Size != typedSuperType.Size {
			return false
		}

		return IsSubType(
			typedSubType.ElementType(false),
			typedSuperType.ElementType(false),
		)

	case *ReferenceType:
		// References types are only subtypes of reference types

		typedSubType, ok := subType.(*ReferenceType)
		if !ok {
			return false
		}

		// An authorized reference type `auth &T`
		// is a subtype of a reference type `&U` (authorized or non-authorized),
		// if `T` is a subtype of `U`

		if typedSubType.Authorized {
			return IsSubType(typedSubType.Type, typedSuperType.Type)
		}

		// An unauthorized reference type is not a subtype of an authorized reference type.
		// Not even dynamically.
		//
		// The holder of the reference may not gain more permissions.

		if typedSuperType.Authorized {
			return false
		}

		switch typedInnerSuperType := typedSuperType.Type.(type) {
		case *RestrictedType:

			restrictedSuperType := typedInnerSuperType.Type
			switch restrictedSuperType {
			case AnyResourceType, AnyStructType, AnyType:

				switch typedInnerSubType := typedSubType.Type.(type) {
				case *RestrictedType:
					// An unauthorized reference to a restricted type `&T{Us}`
					// is a subtype of a reference to a restricted type
					// `&AnyResource{Vs}` / `&AnyStruct{Vs}` / `&Any{Vs}`:
					// if the `T` is a subset of the supertype's restricted type,
					// and `Vs` is a subset of `Us`.
					//
					// The holder of the reference may only further restrict the reference.
					//
					// The requirement for `T` to conform to `Vs` is implied by the subset requirement.

					return IsSubType(typedInnerSubType.Type, restrictedSuperType) &&
						typedInnerSuperType.RestrictionSet().
							IsSubsetOf(typedInnerSubType.RestrictionSet())

				case *CompositeType:
					// An unauthorized reference to an unrestricted type `&T`
					// is a subtype of a reference to a restricted type
					// `&AnyResource{Us}` / `&AnyStruct{Us}` / `&Any{Us}`:
					// When `T != AnyResource && T != AnyStruct && T != Any`:
					// if `T` conforms to `Us`.
					//
					// The holder of the reference may only restrict the reference.

					// TODO: once interfaces can conform to interfaces, include
					return IsSubType(typedInnerSubType, restrictedSuperType) &&
						typedInnerSuperType.RestrictionSet().
							IsSubsetOf(typedInnerSubType.ExplicitInterfaceConformanceSet())
				}

				switch typedSubType.Type {
				case AnyResourceType, AnyStructType, AnyType:
					// An unauthorized reference to an unrestricted type `&T`
					// is a subtype of a reference to a restricted type
					// `&AnyResource{Us}` / `&AnyStruct{Us}` / `&Any{Us}`:
					// When `T == AnyResource || T == AnyStruct || T == Any`: never.
					//
					// The holder of the reference may not gain more permissions or knowledge.

					return false
				}

			default:

				switch typedInnerSubType := typedSubType.Type.(type) {
				case *RestrictedType:

					// An unauthorized reference to a restricted type `&T{Us}`
					// is a subtype of a reference to a restricted type `&V{Ws}:`

					if _, ok := typedInnerSubType.Type.(*CompositeType); ok {
						// When `T != AnyResource && T != AnyStruct && T != Any`:
						// if `T == V` and `Ws` is a subset of `Us`.
						//
						// The holder of the reference may not gain more permissions or knowledge
						// and may only further restrict the reference to the composite.

						return typedInnerSubType.Type == typedInnerSuperType.Type &&
							typedInnerSuperType.RestrictionSet().
								IsSubsetOf(typedInnerSubType.RestrictionSet())
					}

					switch typedInnerSubType.Type {
					case AnyResourceType, AnyStructType, AnyType:
						// When `T == AnyResource || T == AnyStruct || T == Any`: never.

						return false
					}

				case *CompositeType:
					// An unauthorized reference to an unrestricted type `&T`
					// is a subtype of a reference to a restricted type `&U{Vs}`:
					// When `T != AnyResource && T != AnyStruct && T != Any`: if `T == U`.
					//
					// The holder of the reference may only further restrict the reference.

					return typedInnerSubType == typedInnerSuperType.Type

				}

				switch typedSubType.Type {
				case AnyResourceType, AnyStructType, AnyType:
					// An unauthorized reference to an unrestricted type `&T`
					// is a subtype of a reference to a restricted type `&U{Vs}`:
					// When `T == AnyResource || T == AnyStruct || T == Any`: never.
					//
					// The holder of the reference may not gain more permissions or knowledge.

					return false
				}
			}

		case *CompositeType:

			// The supertype composite type might be a type requirement.
			// Check if the subtype composite type implicitly conforms to it.

			if typedInnerSubType, ok := typedSubType.Type.(*CompositeType); ok {

				for _, conformance := range typedInnerSubType.ImplicitTypeRequirementConformances {
					if conformance == typedInnerSuperType {
						return true
					}
				}
			}

			// An unauthorized reference is not a subtype of a reference to a composite type `&V`
			// (e.g. reference to a restricted type `&T{Us}`, or reference to an interface type `&T`)
			//
			// The holder of the reference may not gain more permissions or knowledge.

			return false
		}

		switch typedSuperType.Type {

		case AnyType:

			// An unauthorized reference to a restricted type `&T{Us}`
			// or to a unrestricted type `&T`
			// is a subtype of the type `&Any`: always.

			return true

		case AnyResourceType:

			// An unauthorized reference to a restricted type `&T{Us}`
			// or to a unrestricted type `&T`
			// is a subtype of the type `&AnyResource`:
			// if `T == AnyResource` or `T` is a resource-kinded composite.

			switch typedInnerSubType := typedSubType.Type.(type) {
			case *RestrictedType:
				if typedInnerInnerSubType, ok := typedInnerSubType.Type.(*CompositeType); ok {
					return typedInnerInnerSubType.Kind == common.CompositeKindResource
				}

				return typedInnerSubType.Type == AnyResourceType

			case *CompositeType:
				return typedInnerSubType.Kind == common.CompositeKindResource
			}

		case AnyStructType:
			// `&T <: &AnyStruct` iff `T <: AnyStruct`
			return IsSubType(typedSubType.Type, typedSuperType.Type)
		}

	case *FunctionType:
		typedSubType, ok := subType.(*FunctionType)
		if !ok {
			return false
		}

		if len(typedSubType.Parameters) != len(typedSuperType.Parameters) {
			return false
		}

		// Functions are contravariant in their parameter types

		for i, subParameter := range typedSubType.Parameters {
			superParameter := typedSuperType.Parameters[i]
			if !IsSubType(
				superParameter.TypeAnnotation.Type,
				subParameter.TypeAnnotation.Type,
			) {
				return false
			}
		}

		// Functions are covariant in their return type

		if typedSubType.ReturnTypeAnnotation != nil {
			if typedSuperType.ReturnTypeAnnotation == nil {
				return false
			}

			if !IsSubType(
				typedSubType.ReturnTypeAnnotation.Type,
				typedSuperType.ReturnTypeAnnotation.Type,
			) {
				return false
			}
		} else if typedSuperType.ReturnTypeAnnotation != nil {
			return false
		}

		// Receiver type wouldn't matter for sub-typing.
		// i.e: In a bound function pointer `x.foo`, `x` is a closure,
		// and is not part of the function pointer's inputs/outputs.

		// Constructors?

		if typedSubType.IsConstructor != typedSuperType.IsConstructor {
			return false
		}

		return true

	case *RestrictedType:

		restrictedSuperType := typedSuperType.Type
		switch restrictedSuperType {
		case AnyResourceType, AnyStructType, AnyType:

			switch subType {
			case AnyResourceType:
				// `AnyResource` is a subtype of a restricted type
				// - `AnyResource{Us}`: not statically;
				// - `AnyStruct{Us}`: never.
				// - `Any{Us}`: not statically;

				return false

			case AnyStructType:
				// `AnyStruct` is a subtype of a restricted type
				// - `AnyStruct{Us}`: not statically.
				// - `AnyResource{Us}`: never;
				// - `Any{Us}`: not statically.

				return false

			case AnyType:
				// `Any` is a subtype of a restricted type
				// - `Any{Us}: not statically.`
				// - `AnyStruct{Us}`: never;
				// - `AnyResource{Us}`: never;

				return false
			}

			switch typedSubType := subType.(type) {
			case *RestrictedType:

				// A restricted type `T{Us}`
				// is a subtype of a restricted type `AnyResource{Vs}` / `AnyStruct{Vs}` / `Any{Vs}`:

				restrictedSubtype := typedSubType.Type
				switch restrictedSubtype {
				case AnyResourceType, AnyStructType, AnyType:
					// When `T == AnyResource || T == AnyStruct || T == Any`:
					// if the restricted type of the subtype
					// is a subtype of the restricted supertype,
					// and `Vs` is a subset of `Us`.

					return IsSubType(restrictedSubtype, restrictedSuperType) &&
						typedSuperType.RestrictionSet().
							IsSubsetOf(typedSubType.RestrictionSet())
				}

				if restrictedSubtype, ok := restrictedSubtype.(*CompositeType); ok {
					// When `T != AnyResource && T != AnyStruct && T != Any`:
					// if the restricted type of the subtype
					// is a subtype of the restricted supertype,
					// and `T` conforms to `Vs`.
					// `Us` and `Vs` do *not* have to be subsets.

					// TODO: once interfaces can conform to interfaces, include
					return IsSubType(restrictedSubtype, restrictedSuperType) &&
						typedSuperType.RestrictionSet().
							IsSubsetOf(restrictedSubtype.ExplicitInterfaceConformanceSet())
				}

			case *CompositeType:
				// An unrestricted type `T`
				// is a subtype of a restricted type `AnyResource{Us}` / `AnyStruct{Us}` / `Any{Us}`:
				// if `T` is a subtype of the restricted supertype,
				// and `T` conforms to `Us`.

				return IsSubType(typedSubType, typedSuperType.Type) &&
					typedSuperType.RestrictionSet().
						IsSubsetOf(typedSubType.ExplicitInterfaceConformanceSet())
			}

		default:

			switch typedSubType := subType.(type) {
			case *RestrictedType:

				// A restricted type `T{Us}`
				// is a subtype of a restricted type `V{Ws}`:

				switch typedSubType.Type {
				case AnyResourceType, AnyStructType, AnyType:
					// When `T == AnyResource || T == AnyStruct || T == Any`:
					// not statically.
					return false
				}

				if restrictedSubType, ok := typedSubType.Type.(*CompositeType); ok {
					// When `T != AnyResource && T != AnyStructType && T != Any`: if `T == V`.
					//
					// `Us` and `Ws` do *not* have to be subsets:
					// The owner may freely restrict and unrestrict.

					return restrictedSubType == typedSuperType.Type
				}

			case *CompositeType:
				// An unrestricted type `T`
				// is a subtype of a restricted type `U{Vs}`: if `T == U`.
				//
				// The owner may freely restrict.

				return typedSubType == typedSuperType.Type

			}

			switch subType {
			case AnyResourceType, AnyStructType, AnyType:
				// An unrestricted type `T`
				// is a subtype of a restricted type `AnyResource{Vs}` / `AnyStruct{Vs}` / `Any{Vs}`:
				// not statically.

				return false
			}
		}

	case *CompositeType:

		// NOTE: type equality case (composite type `T` is subtype of composite type `U`)
		// is already handled at beginning of function

		switch typedSubType := subType.(type) {
		case *RestrictedType:

			// A restricted type `T{Us}`
			// is a subtype of an unrestricted type `V`:

			switch typedSubType.Type {
			case AnyResourceType, AnyStructType, AnyType:
				// When `T == AnyResource || T == AnyStruct || T == Any`: not statically.
				return false
			}

			if restrictedSubType, ok := typedSubType.Type.(*CompositeType); ok {
				// When `T != AnyResource && T != AnyStruct`: if `T == V`.
				//
				// The owner may freely unrestrict.

				return restrictedSubType == typedSuperType
			}

		case *CompositeType:
			// The supertype composite type might be a type requirement.
			// Check if the subtype composite type implicitly conforms to it.

			for _, conformance := range typedSubType.ImplicitTypeRequirementConformances {
				if conformance == typedSuperType {
					return true
				}
			}
		}

	case *InterfaceType:

		switch typedSubType := subType.(type) {
		case *CompositeType:

			// A composite type `T` is a subtype of a interface type `V`:
			// if `T` conforms to `V`, and `V` and `T` are of the same kind

			if typedSubType.Kind != typedSuperType.CompositeKind {
				return false
			}

			// TODO: once interfaces can conform to interfaces, include
			return typedSubType.ExplicitInterfaceConformanceSet().
				Includes(typedSuperType)

		case *InterfaceType:
			// TODO: Once interfaces can conform to interfaces, check conformances here
			return false
		}

	case ParameterizedType:
		if superTypeBaseType := typedSuperType.BaseType(); superTypeBaseType != nil {

			// T<Us> <: V<Ws>
			// if T <: V  && |Us| == |Ws| && U_i <: W_i

			if typedSubType, ok := subType.(ParameterizedType); ok {
				if subTypeBaseType := typedSubType.BaseType(); subTypeBaseType != nil {

					if !IsSubType(subTypeBaseType, superTypeBaseType) {
						return false
					}

					subTypeTypeArguments := typedSubType.TypeArguments()
					superTypeTypeArguments := typedSuperType.TypeArguments()

					if len(subTypeTypeArguments) != len(superTypeTypeArguments) {
						return false
					}

					for i, superTypeTypeArgument := range superTypeTypeArguments {
						subTypeTypeArgument := subTypeTypeArguments[i]
						if !IsSubType(subTypeTypeArgument, superTypeTypeArgument) {
							return false
						}
					}

					return true
				}
			}
		}

	case *SimpleType:
		if typedSuperType.IsSuperTypeOf == nil {
			return false
		}
		return typedSuperType.IsSuperTypeOf(subType)
	}

	// TODO: enforce type arguments, remove this rule

	// T<Us> <: V
	// if T <: V

	if typedSubType, ok := subType.(ParameterizedType); ok {
		if baseType := typedSubType.BaseType(); baseType != nil {
			return IsSubType(baseType, superType)
		}
	}

	return false
}

// UnwrapOptionalType returns the type if it is not an optional type,
// or the inner-most type if it is (optional types are repeatedly unwrapped)
//
func UnwrapOptionalType(ty Type) Type {
	for {
		optionalType, ok := ty.(*OptionalType)
		if !ok {
			return ty
		}
		ty = optionalType.Type
	}
}

func AreCompatibleEquatableTypes(leftType, rightType Type) bool {
	unwrappedLeftType := UnwrapOptionalType(leftType)
	unwrappedRightType := UnwrapOptionalType(rightType)

	leftIsEquatable := unwrappedLeftType.IsEquatable()
	rightIsEquatable := unwrappedRightType.IsEquatable()

	if unwrappedLeftType.Equal(unwrappedRightType) &&
		leftIsEquatable && rightIsEquatable {

		return true
	}

	// The types are equatable if this is a comparison with `nil`,
	// which has type `Never?`

	if IsNilType(leftType) || IsNilType(rightType) {
		return true
	}

	return false
}

// IsNilType returns true if the given type is the type of `nil`, i.e. `Never?`.
//
func IsNilType(ty Type) bool {
	optionalType, ok := ty.(*OptionalType)
	if !ok {
		return false
	}

	if optionalType.Type != NeverType {
		return false
	}

	return true
}

type TransactionType struct {
	Members           *StringMemberOrderedMap
	Fields            []string
	PrepareParameters []*Parameter
	Parameters        []*Parameter
}

func (t *TransactionType) EntryPointFunctionType() *FunctionType {
	return &FunctionType{
		Parameters:           append(t.Parameters, t.PrepareParameters...),
		ReturnTypeAnnotation: NewTypeAnnotation(VoidType),
	}
}

func (t *TransactionType) PrepareFunctionType() *FunctionType {
	return &FunctionType{
		IsConstructor:        true,
		Parameters:           t.PrepareParameters,
		ReturnTypeAnnotation: NewTypeAnnotation(VoidType),
	}
}

func (*TransactionType) ExecuteFunctionType() *FunctionType {
	return &FunctionType{
		IsConstructor:        true,
		Parameters:           []*Parameter{},
		ReturnTypeAnnotation: NewTypeAnnotation(VoidType),
	}
}

func (*TransactionType) IsType() {}

func (t *TransactionType) Tag() TypeTag {
	return TransactionTypeTag
}

func (*TransactionType) String() string {
	return "Transaction"
}

func (*TransactionType) QualifiedString() string {
	return "Transaction"
}

func (*TransactionType) ID() TypeID {
	return "Transaction"
}

func (*TransactionType) Equal(other Type) bool {
	_, ok := other.(*TransactionType)
	return ok
}

func (*TransactionType) IsResourceType() bool {
	return false
}

func (*TransactionType) IsInvalidType() bool {
	return false
}

func (*TransactionType) IsStorable(_ map[*Member]bool) bool {
	return false
}

func (*TransactionType) IsExternallyReturnable(_ map[*Member]bool) bool {
	return false
}

func (t *TransactionType) IsImportable(_ map[*Member]bool) bool {
	return false
}

func (*TransactionType) IsEquatable() bool {
	return false
}

func (*TransactionType) TypeAnnotationState() TypeAnnotationState {
	return TypeAnnotationStateValid
}

func (t *TransactionType) RewriteWithRestrictedTypes() (Type, bool) {
	return t, false
}

func (t *TransactionType) GetMembers() map[string]MemberResolver {
	// TODO: optimize
	var members map[string]MemberResolver
	if t.Members != nil {
		members = make(map[string]MemberResolver, t.Members.Len())
		t.Members.Foreach(func(name string, loopMember *Member) {
			// NOTE: don't capture loop variable
			member := loopMember
			members[name] = MemberResolver{
				Kind: member.DeclarationKind,
				Resolve: func(identifier string, _ ast.Range, _ func(error)) *Member {
					return member
				},
			}
		})
	}
	return withBuiltinMembers(t, members)
}

func (*TransactionType) Unify(_ Type, _ *TypeParameterTypeOrderedMap, _ func(err error), _ ast.Range) bool {
	return false
}

func (t *TransactionType) Resolve(_ *TypeParameterTypeOrderedMap) Type {
	return t
}

// RestrictedType
//
// No restrictions implies the type is fully restricted,
// i.e. no members of the underlying resource type are available.
//
type RestrictedType struct {
	Type         Type
	Restrictions []*InterfaceType
	// an internal set of field `Restrictions`
	restrictionSet     *InterfaceSet
	restrictionSetOnce sync.Once
}

func (t *RestrictedType) RestrictionSet() *InterfaceSet {
	t.initializeRestrictionSet()
	return t.restrictionSet
}

func (t *RestrictedType) initializeRestrictionSet() {
	t.restrictionSetOnce.Do(func() {
		t.restrictionSet = NewInterfaceSet()
		for _, restriction := range t.Restrictions {
			t.restrictionSet.Add(restriction)
		}
	})
}

func (*RestrictedType) IsType() {}

func (t *RestrictedType) Tag() TypeTag {
	return RestrictedTypeTag
}

func (t *RestrictedType) string(separator string, typeFormatter func(Type) string) string {
	var result strings.Builder
	result.WriteString(typeFormatter(t.Type))
	result.WriteRune('{')
	for i, restriction := range t.Restrictions {
		if i > 0 {
			result.WriteRune(',')
			result.WriteString(separator)
		}
		result.WriteString(typeFormatter(restriction))
	}
	result.WriteRune('}')
	return result.String()
}

func (t *RestrictedType) String() string {
	return t.string(" ", func(ty Type) string {
		return ty.String()
	})
}

func (t *RestrictedType) QualifiedString() string {
	return t.string(" ", func(ty Type) string {
		return ty.QualifiedString()
	})
}

func (t *RestrictedType) ID() TypeID {
	return TypeID(
		t.string("", func(ty Type) string {
			return string(ty.ID())
		}),
	)
}

func (t *RestrictedType) Equal(other Type) bool {
	otherRestrictedType, ok := other.(*RestrictedType)
	if !ok {
		return false
	}

	if !otherRestrictedType.Type.Equal(t.Type) {
		return false
	}

	// Check that the set of restrictions are equal; order does not matter

	restrictionSet := t.RestrictionSet()
	otherRestrictionSet := otherRestrictedType.RestrictionSet()

	if restrictionSet.Len() != otherRestrictionSet.Len() {
		return false
	}

	return restrictionSet.IsSubsetOf(otherRestrictionSet)
}

func (t *RestrictedType) IsResourceType() bool {
	if t.Type == nil {
		return false
	}
	return t.Type.IsResourceType()
}

func (t *RestrictedType) IsInvalidType() bool {
	if t.Type != nil && t.Type.IsInvalidType() {
		return true
	}

	for _, restriction := range t.Restrictions {
		if restriction.IsInvalidType() {
			return true
		}
	}

	return false
}

func (t *RestrictedType) IsStorable(results map[*Member]bool) bool {
	if t.Type != nil && !t.Type.IsStorable(results) {
		return false
	}

	for _, restriction := range t.Restrictions {
		if !restriction.IsStorable(results) {
			return false
		}
	}

	return true
}

func (t *RestrictedType) IsExternallyReturnable(results map[*Member]bool) bool {
	if t.Type != nil && !t.Type.IsExternallyReturnable(results) {
		return false
	}

	for _, restriction := range t.Restrictions {
		if !restriction.IsExternallyReturnable(results) {
			return false
		}
	}

	return true
}

func (t *RestrictedType) IsImportable(results map[*Member]bool) bool {
	if t.Type != nil && !t.Type.IsImportable(results) {
		return false
	}

	for _, restriction := range t.Restrictions {
		if !restriction.IsImportable(results) {
			return false
		}
	}

	return true
}

func (*RestrictedType) IsEquatable() bool {
	// TODO:
	return false
}

func (*RestrictedType) TypeAnnotationState() TypeAnnotationState {
	return TypeAnnotationStateValid
}

func (t *RestrictedType) RewriteWithRestrictedTypes() (Type, bool) {
	// Even though the restrictions should be resource interfaces,
	// they are not on the "first level", i.e. not the restricted type
	return t, false
}

func (t *RestrictedType) GetMembers() map[string]MemberResolver {

	members := map[string]MemberResolver{}

	// Return the members of all restrictions.
	// The invariant that restrictions may not have overlapping members is not checked here,
	// but implicitly when the resource declaration's conformances are checked.

	for _, restriction := range t.Restrictions {
		for name, resolver := range restriction.GetMembers() { //nolint:maprangecheck
			if _, ok := members[name]; !ok {
				members[name] = resolver
			}
		}
	}

	// Also include members of the restricted type for convenience,
	// to help check the rest of the program and improve the developer experience,
	// *but* also report an error that this access is invalid when the entry is resolved.
	//
	// The restricted type may be `AnyResource`, in which case there are no members.

	for name, loopResolver := range t.Type.GetMembers() { //nolint:maprangecheck

		if _, ok := members[name]; ok {
			continue
		}

		// NOTE: don't capture loop variable
		resolver := loopResolver

		members[name] = MemberResolver{
			Kind: resolver.Kind,
			Resolve: func(identifier string, targetRange ast.Range, report func(error)) *Member {
				member := resolver.Resolve(identifier, targetRange, report)

				report(
					&InvalidRestrictedTypeMemberAccessError{
						Name:  identifier,
						Range: targetRange,
					},
				)

				return member
			},
		}
	}

	return members
}

func (*RestrictedType) Unify(_ Type, _ *TypeParameterTypeOrderedMap, _ func(err error), _ ast.Range) bool {
	// TODO: how do we unify the restriction sets?
	return false
}

func (t *RestrictedType) Resolve(_ *TypeParameterTypeOrderedMap) Type {
	// TODO:
	return t
}

// CapabilityType

type CapabilityType struct {
	BorrowType          Type
	memberResolvers     map[string]MemberResolver
	memberResolversOnce sync.Once
}

func (*CapabilityType) IsType() {}

func (t *CapabilityType) Tag() TypeTag {
	return CapabilityTypeTag
}

func (t *CapabilityType) string(typeFormatter func(Type) string) string {
	var builder strings.Builder
	builder.WriteString("Capability")
	if t.BorrowType != nil {
		builder.WriteRune('<')
		builder.WriteString(typeFormatter(t.BorrowType))
		builder.WriteRune('>')
	}
	return builder.String()
}

func (t *CapabilityType) String() string {
	return t.string(func(t Type) string {
		return t.String()
	})
}

func (t *CapabilityType) QualifiedString() string {
	return t.string(func(t Type) string {
		return t.QualifiedString()
	})
}

func (t *CapabilityType) ID() TypeID {
	return TypeID(t.string(func(t Type) string {
		return string(t.ID())
	}))
}

func (t *CapabilityType) Equal(other Type) bool {
	otherCapability, ok := other.(*CapabilityType)
	if !ok {
		return false
	}
	if otherCapability.BorrowType == nil {
		return t.BorrowType == nil
	}
	return otherCapability.BorrowType.Equal(t.BorrowType)
}

func (*CapabilityType) IsResourceType() bool {
	return false
}

func (t *CapabilityType) IsInvalidType() bool {
	if t.BorrowType == nil {
		return false
	}
	return t.BorrowType.IsInvalidType()
}

func (t *CapabilityType) TypeAnnotationState() TypeAnnotationState {
	if t.BorrowType == nil {
		return TypeAnnotationStateValid
	}
	return t.BorrowType.TypeAnnotationState()
}

func (*CapabilityType) IsStorable(_ map[*Member]bool) bool {
	return true
}

func (*CapabilityType) IsExternallyReturnable(_ map[*Member]bool) bool {
	return true
}

func (t *CapabilityType) IsImportable(_ map[*Member]bool) bool {
	return true
}

func (*CapabilityType) IsEquatable() bool {
	// TODO:
	return false
}

func (t *CapabilityType) RewriteWithRestrictedTypes() (Type, bool) {
	if t.BorrowType == nil {
		return t, false
	}
	rewrittenType, rewritten := t.BorrowType.RewriteWithRestrictedTypes()
	if rewritten {
		return &CapabilityType{
			BorrowType: rewrittenType,
		}, true
	} else {
		return t, false
	}
}

func (t *CapabilityType) Unify(
	other Type,
	typeParameters *TypeParameterTypeOrderedMap,
	report func(err error),
	outerRange ast.Range,
) bool {
	otherCap, ok := other.(*CapabilityType)
	if !ok {
		return false
	}

	if t.BorrowType == nil {
		return false
	}

	return t.BorrowType.Unify(otherCap.BorrowType, typeParameters, report, outerRange)
}

func (t *CapabilityType) Resolve(typeArguments *TypeParameterTypeOrderedMap) Type {
	var resolvedBorrowType Type
	if t.BorrowType != nil {
		resolvedBorrowType = t.BorrowType.Resolve(typeArguments)
	}

	return &CapabilityType{
		BorrowType: resolvedBorrowType,
	}
}

var capabilityTypeParameter = &TypeParameter{
	Name: "T",
	TypeBound: &ReferenceType{
		Type: AnyType,
	},
}

func (t *CapabilityType) TypeParameters() []*TypeParameter {
	return []*TypeParameter{
		capabilityTypeParameter,
	}
}

func (t *CapabilityType) Instantiate(typeArguments []Type, _ func(err error)) Type {
	borrowType := typeArguments[0]
	return &CapabilityType{
		BorrowType: borrowType,
	}
}

func (t *CapabilityType) BaseType() Type {
	if t.BorrowType == nil {
		return nil
	}
	return &CapabilityType{}
}

func (t *CapabilityType) TypeArguments() []Type {
	borrowType := t.BorrowType
	if borrowType == nil {
		borrowType = &ReferenceType{
			Type: AnyType,
		}
	}
	return []Type{
		borrowType,
	}
}

func CapabilityTypeBorrowFunctionType(borrowType Type) *FunctionType {

	var typeParameters []*TypeParameter

	if borrowType == nil {
		typeParameter := capabilityTypeParameter

		typeParameters = []*TypeParameter{
			typeParameter,
		}

		borrowType = &GenericType{
			TypeParameter: typeParameter,
		}
	}

	return &FunctionType{
		TypeParameters: typeParameters,
		ReturnTypeAnnotation: NewTypeAnnotation(
			&OptionalType{
				Type: borrowType,
			},
		),
	}
}

func CapabilityTypeCheckFunctionType(borrowType Type) *FunctionType {

	var typeParameters []*TypeParameter

	if borrowType == nil {
		typeParameters = []*TypeParameter{
			capabilityTypeParameter,
		}
	}

	return &FunctionType{
		TypeParameters:       typeParameters,
		ReturnTypeAnnotation: NewTypeAnnotation(BoolType),
	}
}

const capabilityTypeBorrowFunctionDocString = `
Returns a reference to the object targeted by the capability, provided it can be borrowed using the given type
`

const capabilityTypeCheckFunctionDocString = `
Returns true if the capability currently targets an object that satisfies the given type, i.e. could be borrowed using the given type
`

const addressTypeCheckFunctionDocString = `
The address of the capability
`

func (t *CapabilityType) GetMembers() map[string]MemberResolver {
	t.initializeMemberResolvers()
	return t.memberResolvers
}

func (t *CapabilityType) initializeMemberResolvers() {
	t.memberResolversOnce.Do(func() {
		t.memberResolvers = withBuiltinMembers(t, map[string]MemberResolver{
			"borrow": {
				Kind: common.DeclarationKindFunction,
				Resolve: func(identifier string, _ ast.Range, _ func(error)) *Member {
					return NewPublicFunctionMember(
						t,
						identifier,
						CapabilityTypeBorrowFunctionType(t.BorrowType),
						capabilityTypeBorrowFunctionDocString,
					)
				},
			},
			"check": {
				Kind: common.DeclarationKindFunction,
				Resolve: func(identifier string, _ ast.Range, _ func(error)) *Member {
					return NewPublicFunctionMember(
						t,
						identifier,
						CapabilityTypeCheckFunctionType(t.BorrowType),
						capabilityTypeCheckFunctionDocString,
					)
				},
			},
			"address": {
				Kind: common.DeclarationKindField,
				Resolve: func(identifier string, _ ast.Range, _ func(error)) *Member {
					return NewPublicConstantFieldMember(
						t,
						identifier,
						&AddressType{},
						addressTypeCheckFunctionDocString,
					)
				},
			},
		})
	})
}

var NativeCompositeTypes = map[string]*CompositeType{}

func init() {
	types := []*CompositeType{
		AccountKeyType,
		PublicKeyType,
		HashAlgorithmType,
		SignatureAlgorithmType,
		AuthAccountType,
		AuthAccountKeysType,
		AuthAccountContractsType,
		PublicAccountType,
		PublicAccountKeysType,
		PublicAccountContractsType,
	}

	for _, semaType := range types {
		NativeCompositeTypes[semaType.QualifiedIdentifier()] = semaType
	}
}

const AccountKeyTypeName = "AccountKey"
const AccountKeyKeyIndexField = "keyIndex"
const AccountKeyPublicKeyField = "publicKey"
const AccountKeyHashAlgoField = "hashAlgorithm"
const AccountKeyWeightField = "weight"
const AccountKeyIsRevokedField = "isRevoked"

// AccountKeyType represents the key associated with an account.
var AccountKeyType = func() *CompositeType {

	accountKeyType := &CompositeType{
		Identifier: AccountKeyTypeName,
		Kind:       common.CompositeKindStructure,
		importable: false,
	}

	const accountKeyIndexFieldDocString = `The index of the account key`
	const accountKeyPublicKeyFieldDocString = `The public key of the account`
	const accountKeyHashAlgorithmFieldDocString = `The hash algorithm used by the public key`
	const accountKeyWeightFieldDocString = `The weight assigned to the public key`
	const accountKeyIsRevokedFieldDocString = `Flag indicating whether the key is revoked`

	var members = []*Member{
		NewPublicConstantFieldMember(
			accountKeyType,
			AccountKeyKeyIndexField,
			IntType,
			accountKeyIndexFieldDocString,
		),
		NewPublicConstantFieldMember(
			accountKeyType,
			AccountKeyPublicKeyField,
			PublicKeyType,
			accountKeyPublicKeyFieldDocString,
		),
		NewPublicConstantFieldMember(
			accountKeyType,
			AccountKeyHashAlgoField,
			HashAlgorithmType,
			accountKeyHashAlgorithmFieldDocString,
		),
		NewPublicConstantFieldMember(
			accountKeyType,
			AccountKeyWeightField,
			UFix64Type,
			accountKeyWeightFieldDocString,
		),
		NewPublicConstantFieldMember(
			accountKeyType,
			AccountKeyIsRevokedField,
			BoolType,
			accountKeyIsRevokedFieldDocString,
		),
	}

	accountKeyType.Members = GetMembersAsMap(members)
	accountKeyType.Fields = getFieldNames(members)
	return accountKeyType
}()

const PublicKeyTypeName = "PublicKey"
const PublicKeyPublicKeyField = "publicKey"
const PublicKeySignAlgoField = "signatureAlgorithm"
const PublicKeyIsValidField = "isValid"
const PublicKeyVerifyFunction = "verify"

const publicKeyKeyFieldDocString = `
The public key
`

const publicKeySignAlgoFieldDocString = `
The signature algorithm to be used with the key
`

const publicKeyIsValidFieldDocString = `
Flag indicating whether the key is valid
`

const publicKeyVerifyFunctionDocString = `
Verifies a signature. Checks whether the signature was produced by signing
the given tag and data, using this public key and the given hash algorithm
`

// PublicKeyType represents the public key associated with an account key.
var PublicKeyType = func() *CompositeType {

	publicKeyType := &CompositeType{
		Identifier:         PublicKeyTypeName,
		Kind:               common.CompositeKindStructure,
		hasComputedMembers: true,
		importable:         true,
	}

	var members = []*Member{
		NewPublicConstantFieldMember(
			publicKeyType,
			PublicKeyPublicKeyField,
			&VariableSizedType{Type: UInt8Type},
			publicKeyKeyFieldDocString,
		),
		NewPublicConstantFieldMember(
			publicKeyType,
			PublicKeySignAlgoField,
			SignatureAlgorithmType,
			publicKeySignAlgoFieldDocString,
		),
		NewPublicConstantFieldMember(
			publicKeyType,
			PublicKeyIsValidField,
			BoolType,
			publicKeyIsValidFieldDocString,
		),
		NewPublicFunctionMember(
			publicKeyType,
			PublicKeyVerifyFunction,
			PublicKeyVerifyFunctionType,
			publicKeyVerifyFunctionDocString,
		),
	}

	publicKeyType.Members = GetMembersAsMap(members)
	publicKeyType.Fields = getFieldNames(members)

	return publicKeyType
}()

var PublicKeyVerifyFunctionType = &FunctionType{
	TypeParameters: []*TypeParameter{},
	Parameters: []*Parameter{
		{
			Identifier: "signature",
			TypeAnnotation: NewTypeAnnotation(
				ByteArrayType,
			),
		},
		{
			Identifier: "signedData",
			TypeAnnotation: NewTypeAnnotation(
				ByteArrayType,
			),
		},
		{
			Identifier:     "domainSeparationTag",
			TypeAnnotation: NewTypeAnnotation(StringType),
		},
		{
			Identifier:     "hashAlgorithm",
			TypeAnnotation: NewTypeAnnotation(HashAlgorithmType),
		},
	},
	ReturnTypeAnnotation: NewTypeAnnotation(BoolType),
}

type CryptoAlgorithm interface {
	RawValue() uint8
	Name() string
	DocString() string
}

func GetMembersAsMap(members []*Member) *StringMemberOrderedMap {
	membersMap := NewStringMemberOrderedMap()
	for _, member := range members {
		name := member.Identifier.Identifier
		_, ok := membersMap.Get(name)
		if ok {
			panic(fmt.Errorf("invalid duplicate member: %s", name))
		}
		membersMap.Set(name, member)
	}

	return membersMap
}

func getFieldNames(members []*Member) []string {
	fields := make([]string, 0)
	for _, member := range members {
		if member.DeclarationKind == common.DeclarationKindField {
			fields = append(fields, member.Identifier.Identifier)
		}
	}

	return fields
}<|MERGE_RESOLUTION|>--- conflicted
+++ resolved
@@ -2320,17 +2320,10 @@
 
 func (*FunctionType) IsType() {}
 
-<<<<<<< HEAD
 func (t *FunctionType) Tag() TypeTag {
 	return FunctionTypeTag
 }
 
-func (t *FunctionType) InvocationFunctionType() *FunctionType {
-	return t
-}
-
-=======
->>>>>>> 4348c5d3
 func (t *FunctionType) CheckArgumentExpressions(
 	checker *Checker,
 	argumentExpressions []ast.Expression,
